/*
 * Licensed to the Apache Software Foundation (ASF) under one or more
 * contributor license agreements.  See the NOTICE file distributed with
 * this work for additional information regarding copyright ownership.
 * The ASF licenses this file to You under the Apache License, Version 2.0
 * (the "License"); you may not use this file except in compliance with
 * the License.  You may obtain a copy of the License at
 *
 *     http://www.apache.org/licenses/LICENSE-2.0
 *
 * Unless required by applicable law or agreed to in writing, software
 * distributed under the License is distributed on an "AS IS" BASIS,
 * WITHOUT WARRANTIES OR CONDITIONS OF ANY KIND, either express or implied.
 * See the License for the specific language governing permissions and
 * limitations under the License.
 */
package org.apache.rocketmq.client.impl;

import java.util.concurrent.ConcurrentHashMap;
import java.util.concurrent.ConcurrentMap;
import java.util.concurrent.atomic.AtomicInteger;
import org.apache.rocketmq.client.ClientConfig;
import org.apache.rocketmq.client.impl.factory.MQClientInstance;
import org.apache.rocketmq.client.log.ClientLogger;
import org.apache.rocketmq.logging.InternalLogger;
import org.apache.rocketmq.remoting.RPCHook;

public class MQClientManager {
    private final static InternalLogger log = ClientLogger.getLog();
    private static MQClientManager instance = new MQClientManager();
    private AtomicInteger factoryIndexGenerator = new AtomicInteger();
    /**
     * 维护 clientId和 MQClientInstance的关系，同一个clientId只会创建一个MQClientInstance对象
     */
    private ConcurrentMap<String/* clientId */, MQClientInstance> factoryTable =
        new ConcurrentHashMap<String, MQClientInstance>();

    private MQClientManager() {

    }

    public static MQClientManager getInstance() {
        return instance;
    }

    public MQClientInstance getOrCreateMQClientInstance(final ClientConfig clientConfig) {
        return getOrCreateMQClientInstance(clientConfig, null);
    }

<<<<<<< HEAD
    /**
     * 获取或者创建MQClientInstance 对象
     * @param clientConfig
     * @param rpcHook
     * @return
     */
    public MQClientInstance getAndCreateMQClientInstance(final ClientConfig clientConfig, RPCHook rpcHook) {
=======
    public MQClientInstance getOrCreateMQClientInstance(final ClientConfig clientConfig, RPCHook rpcHook) {
>>>>>>> d1b4e47c
        String clientId = clientConfig.buildMQClientId();
        MQClientInstance instance = this.factoryTable.get(clientId);
        if (null == instance) {
            instance =
                new MQClientInstance(clientConfig.cloneClientConfig(),
                    this.factoryIndexGenerator.getAndIncrement(), clientId, rpcHook);
            MQClientInstance prev = this.factoryTable.putIfAbsent(clientId, instance);
            if (prev != null) {
                instance = prev;
                log.warn("Returned Previous MQClientInstance for clientId:[{}]", clientId);
            } else {
                log.info("Created new MQClientInstance for clientId:[{}]", clientId);
            }
        }

        return instance;
    }

    public void removeClientFactory(final String clientId) {
        this.factoryTable.remove(clientId);
    }
}<|MERGE_RESOLUTION|>--- conflicted
+++ resolved
@@ -47,17 +47,13 @@
         return getOrCreateMQClientInstance(clientConfig, null);
     }
 
-<<<<<<< HEAD
     /**
      * 获取或者创建MQClientInstance 对象
      * @param clientConfig
      * @param rpcHook
      * @return
      */
-    public MQClientInstance getAndCreateMQClientInstance(final ClientConfig clientConfig, RPCHook rpcHook) {
-=======
     public MQClientInstance getOrCreateMQClientInstance(final ClientConfig clientConfig, RPCHook rpcHook) {
->>>>>>> d1b4e47c
         String clientId = clientConfig.buildMQClientId();
         MQClientInstance instance = this.factoryTable.get(clientId);
         if (null == instance) {
