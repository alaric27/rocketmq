/*
 * Licensed to the Apache Software Foundation (ASF) under one or more
 * contributor license agreements.  See the NOTICE file distributed with
 * this work for additional information regarding copyright ownership.
 * The ASF licenses this file to You under the Apache License, Version 2.0
 * (the "License"); you may not use this file except in compliance with
 * the License.  You may obtain a copy of the License at
 *
 *     http://www.apache.org/licenses/LICENSE-2.0
 *
 * Unless required by applicable law or agreed to in writing, software
 * distributed under the License is distributed on an "AS IS" BASIS,
 * WITHOUT WARRANTIES OR CONDITIONS OF ANY KIND, either express or implied.
 * See the License for the specific language governing permissions and
 * limitations under the License.
 */
package org.apache.rocketmq.client.consumer.store;

import java.util.HashMap;
import java.util.HashSet;
import java.util.Map;
import java.util.Set;
import java.util.concurrent.ConcurrentHashMap;
import java.util.concurrent.ConcurrentMap;
import java.util.concurrent.atomic.AtomicLong;
import org.apache.rocketmq.client.exception.MQBrokerException;
import org.apache.rocketmq.client.exception.MQClientException;
import org.apache.rocketmq.client.impl.FindBrokerResult;
import org.apache.rocketmq.client.impl.factory.MQClientInstance;
import org.apache.rocketmq.client.log.ClientLogger;
import org.apache.rocketmq.common.MixAll;
import org.apache.rocketmq.common.UtilAll;
import org.apache.rocketmq.logging.InternalLogger;
import org.apache.rocketmq.common.message.MessageQueue;
import org.apache.rocketmq.common.protocol.header.QueryConsumerOffsetRequestHeader;
import org.apache.rocketmq.common.protocol.header.UpdateConsumerOffsetRequestHeader;
import org.apache.rocketmq.remoting.exception.RemotingException;

/**
 * 集群模式消费进度存储
 * Remote storage implementation
 */
public class RemoteBrokerOffsetStore implements OffsetStore {
    private final static InternalLogger log = ClientLogger.getLog();
    private final MQClientInstance mQClientFactory;
    private final String groupName;
    private ConcurrentMap<MessageQueue, AtomicLong> offsetTable =
        new ConcurrentHashMap<MessageQueue, AtomicLong>();

    public RemoteBrokerOffsetStore(MQClientInstance mQClientFactory, String groupName) {
        this.mQClientFactory = mQClientFactory;
        this.groupName = groupName;
    }

    @Override
    public void load() {
    }

    @Override
    public void updateOffset(MessageQueue mq, long offset, boolean increaseOnly) {
        if (mq != null) {
            AtomicLong offsetOld = this.offsetTable.get(mq);
            if (null == offsetOld) {
                offsetOld = this.offsetTable.putIfAbsent(mq, new AtomicLong(offset));
            }

            if (null != offsetOld) {
                if (increaseOnly) {
                    MixAll.compareAndIncreaseOnly(offsetOld, offset);
                } else {
                    offsetOld.set(offset);
                }
            }
        }
    }

    @Override
    public long readOffset(final MessageQueue mq, final ReadOffsetType type) {
        if (mq != null) {
            switch (type) {
                case MEMORY_FIRST_THEN_STORE:
                case READ_FROM_MEMORY: {
                    AtomicLong offset = this.offsetTable.get(mq);
                    if (offset != null) {
                        return offset.get();
                    } else if (ReadOffsetType.READ_FROM_MEMORY == type) {
                        return -1;
                    }
                }
                case READ_FROM_STORE: {
                    try {
                        // 从broker 拉取消费进度
                        long brokerOffset = this.fetchConsumeOffsetFromBroker(mq);
                        AtomicLong offset = new AtomicLong(brokerOffset);
                        // 把从服务端拉取的消费进度更新到客户端
                        this.updateOffset(mq, offset.get(), false);
                        return brokerOffset;
                    }
                    // No offset in broker
                    catch (MQBrokerException e) {
                        return -1;
                    }
                    //Other exceptions
                    catch (Exception e) {
                        log.warn("fetchConsumeOffsetFromBroker exception, " + mq, e);
                        return -2;
                    }
                }
                default:
                    break;
            }
        }

        return -1;
    }

    @Override
    public void persistAll(Set<MessageQueue> mqs) {
        if (null == mqs || mqs.isEmpty())
            return;

        final HashSet<MessageQueue> unusedMQ = new HashSet<MessageQueue>();
<<<<<<< HEAD
        if (!mqs.isEmpty()) {
            for (Map.Entry<MessageQueue, AtomicLong> entry : this.offsetTable.entrySet()) {
                MessageQueue mq = entry.getKey();
                AtomicLong offset = entry.getValue();
                if (offset != null) {
                    if (mqs.contains(mq)) {
                        try {
                            // 更新offset到broker
                            this.updateConsumeOffsetToBroker(mq, offset.get());
                            log.info("[persistAll] Group: {} ClientId: {} updateConsumeOffsetToBroker {} {}",
                                this.groupName,
                                this.mQClientFactory.getClientId(),
                                mq,
                                offset.get());
                        } catch (Exception e) {
                            log.error("updateConsumeOffsetToBroker exception, " + mq.toString(), e);
                        }
                    } else {
                        unusedMQ.add(mq);
=======

        for (Map.Entry<MessageQueue, AtomicLong> entry : this.offsetTable.entrySet()) {
            MessageQueue mq = entry.getKey();
            AtomicLong offset = entry.getValue();
            if (offset != null) {
                if (mqs.contains(mq)) {
                    try {
                        this.updateConsumeOffsetToBroker(mq, offset.get());
                        log.info("[persistAll] Group: {} ClientId: {} updateConsumeOffsetToBroker {} {}",
                            this.groupName,
                            this.mQClientFactory.getClientId(),
                            mq,
                            offset.get());
                    } catch (Exception e) {
                        log.error("updateConsumeOffsetToBroker exception, " + mq.toString(), e);
>>>>>>> d1b4e47c
                    }
                } else {
                    unusedMQ.add(mq);
                }
            }
        }

        if (!unusedMQ.isEmpty()) {
            for (MessageQueue mq : unusedMQ) {
                this.offsetTable.remove(mq);
                log.info("remove unused mq, {}, {}", mq, this.groupName);
            }
        }
    }

    @Override
    public void persist(MessageQueue mq) {
        AtomicLong offset = this.offsetTable.get(mq);
        if (offset != null) {
            try {
                this.updateConsumeOffsetToBroker(mq, offset.get());
                log.info("[persist] Group: {} ClientId: {} updateConsumeOffsetToBroker {} {}",
                    this.groupName,
                    this.mQClientFactory.getClientId(),
                    mq,
                    offset.get());
            } catch (Exception e) {
                log.error("updateConsumeOffsetToBroker exception, " + mq.toString(), e);
            }
        }
    }

    public void removeOffset(MessageQueue mq) {
        if (mq != null) {
            this.offsetTable.remove(mq);
            log.info("remove unnecessary messageQueue offset. group={}, mq={}, offsetTableSize={}", this.groupName, mq,
                offsetTable.size());
        }
    }

    @Override
    public Map<MessageQueue, Long> cloneOffsetTable(String topic) {
        Map<MessageQueue, Long> cloneOffsetTable = new HashMap<MessageQueue, Long>();
        for (Map.Entry<MessageQueue, AtomicLong> entry : this.offsetTable.entrySet()) {
            MessageQueue mq = entry.getKey();
            if (!UtilAll.isBlank(topic) && !topic.equals(mq.getTopic())) {
                continue;
            }
            cloneOffsetTable.put(mq, entry.getValue().get());
        }
        return cloneOffsetTable;
    }

    /**
     * Update the Consumer Offset in one way, once the Master is off, updated to Slave, here need to be optimized.
     */
    private void updateConsumeOffsetToBroker(MessageQueue mq, long offset) throws RemotingException,
        MQBrokerException, InterruptedException, MQClientException {
        updateConsumeOffsetToBroker(mq, offset, true);
    }

    /**
     * Update the Consumer Offset synchronously, once the Master is off, updated to Slave, here need to be optimized.
     */
    @Override
    public void updateConsumeOffsetToBroker(MessageQueue mq, long offset, boolean isOneway) throws RemotingException,
        MQBrokerException, InterruptedException, MQClientException {
        FindBrokerResult findBrokerResult = this.mQClientFactory.findBrokerAddressInAdmin(mq.getBrokerName());
        if (null == findBrokerResult) {
            this.mQClientFactory.updateTopicRouteInfoFromNameServer(mq.getTopic());
            findBrokerResult = this.mQClientFactory.findBrokerAddressInAdmin(mq.getBrokerName());
        }

        if (findBrokerResult != null) {
            UpdateConsumerOffsetRequestHeader requestHeader = new UpdateConsumerOffsetRequestHeader();
            requestHeader.setTopic(mq.getTopic());
            requestHeader.setConsumerGroup(this.groupName);
            requestHeader.setQueueId(mq.getQueueId());
            requestHeader.setCommitOffset(offset);

            if (isOneway) {
                this.mQClientFactory.getMQClientAPIImpl().updateConsumerOffsetOneway(
                    findBrokerResult.getBrokerAddr(), requestHeader, 1000 * 5);
            } else {
                this.mQClientFactory.getMQClientAPIImpl().updateConsumerOffset(
                    findBrokerResult.getBrokerAddr(), requestHeader, 1000 * 5);
            }
        } else {
            throw new MQClientException("The broker[" + mq.getBrokerName() + "] not exist", null);
        }
    }

    private long fetchConsumeOffsetFromBroker(MessageQueue mq) throws RemotingException, MQBrokerException,
        InterruptedException, MQClientException {
        FindBrokerResult findBrokerResult = this.mQClientFactory.findBrokerAddressInAdmin(mq.getBrokerName());
        if (null == findBrokerResult) {

            this.mQClientFactory.updateTopicRouteInfoFromNameServer(mq.getTopic());
            findBrokerResult = this.mQClientFactory.findBrokerAddressInAdmin(mq.getBrokerName());
        }

        if (findBrokerResult != null) {
            QueryConsumerOffsetRequestHeader requestHeader = new QueryConsumerOffsetRequestHeader();
            requestHeader.setTopic(mq.getTopic());
            requestHeader.setConsumerGroup(this.groupName);
            requestHeader.setQueueId(mq.getQueueId());

            return this.mQClientFactory.getMQClientAPIImpl().queryConsumerOffset(
                findBrokerResult.getBrokerAddr(), requestHeader, 1000 * 5);
        } else {
            throw new MQClientException("The broker[" + mq.getBrokerName() + "] not exist", null);
        }
    }
}<|MERGE_RESOLUTION|>--- conflicted
+++ resolved
@@ -120,15 +120,14 @@
             return;
 
         final HashSet<MessageQueue> unusedMQ = new HashSet<MessageQueue>();
-<<<<<<< HEAD
-        if (!mqs.isEmpty()) {
-            for (Map.Entry<MessageQueue, AtomicLong> entry : this.offsetTable.entrySet()) {
-                MessageQueue mq = entry.getKey();
-                AtomicLong offset = entry.getValue();
-                if (offset != null) {
-                    if (mqs.contains(mq)) {
-                        try {
-                            // 更新offset到broker
+
+        for (Map.Entry<MessageQueue, AtomicLong> entry : this.offsetTable.entrySet()) {
+            MessageQueue mq = entry.getKey();
+            AtomicLong offset = entry.getValue();
+            if (offset != null) {
+                if (mqs.contains(mq)) {
+                    try {
+                        // 更新offset到broker
                             this.updateConsumeOffsetToBroker(mq, offset.get());
                             log.info("[persistAll] Group: {} ClientId: {} updateConsumeOffsetToBroker {} {}",
                                 this.groupName,
@@ -140,26 +139,7 @@
                         }
                     } else {
                         unusedMQ.add(mq);
-=======
-
-        for (Map.Entry<MessageQueue, AtomicLong> entry : this.offsetTable.entrySet()) {
-            MessageQueue mq = entry.getKey();
-            AtomicLong offset = entry.getValue();
-            if (offset != null) {
-                if (mqs.contains(mq)) {
-                    try {
-                        this.updateConsumeOffsetToBroker(mq, offset.get());
-                        log.info("[persistAll] Group: {} ClientId: {} updateConsumeOffsetToBroker {} {}",
-                            this.groupName,
-                            this.mQClientFactory.getClientId(),
-                            mq,
-                            offset.get());
-                    } catch (Exception e) {
-                        log.error("updateConsumeOffsetToBroker exception, " + mq.toString(), e);
->>>>>>> d1b4e47c
-                    }
-                } else {
-                    unusedMQ.add(mq);
+
                 }
             }
         }
