--- conflicted
+++ resolved
@@ -446,11 +446,6 @@
             boolean hasException = false;
             ConsumeReturnType returnType = ConsumeReturnType.SUCCESS;
             try {
-<<<<<<< HEAD
-                // 重置重试主题
-                ConsumeMessageConcurrentlyService.this.resetRetryTopic(msgs);
-=======
->>>>>>> d1b4e47c
                 if (msgs != null && !msgs.isEmpty()) {
                     for (MessageExt msg : msgs) {
                         MessageAccessor.setConsumeStartTimeStamp(msg, String.valueOf(System.currentTimeMillis()));
