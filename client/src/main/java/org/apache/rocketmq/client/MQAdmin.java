--- conflicted
+++ resolved
@@ -83,12 +83,8 @@
     long earliestMsgStoreTime(final MessageQueue mq) throws MQClientException;
 
     /**
-<<<<<<< HEAD
-     * Query message according tto message id
+     * Query message according to message id
      * 根据消息偏移量查找消息
-=======
-     * Query message according to message id
->>>>>>> d1b4e47c
      *
      * @param offsetMsgId message id
      * @return message
