/*
 * Licensed to the Apache Software Foundation (ASF) under one or more
 * contributor license agreements.  See the NOTICE file distributed with
 * this work for additional information regarding copyright ownership.
 * The ASF licenses this file to You under the Apache License, Version 2.0
 * (the "License"); you may not use this file except in compliance with
 * the License.  You may obtain a copy of the License at
 *
 *     http://www.apache.org/licenses/LICENSE-2.0
 *
 * Unless required by applicable law or agreed to in writing, software
 * distributed under the License is distributed on an "AS IS" BASIS,
 * WITHOUT WARRANTIES OR CONDITIONS OF ANY KIND, either express or implied.
 * See the License for the specific language governing permissions and
 * limitations under the License.
 */
package org.apache.rocketmq.client.consumer;

import java.util.HashMap;
import java.util.Map;
import java.util.Set;
import org.apache.rocketmq.client.ClientConfig;
import org.apache.rocketmq.client.QueryResult;
import org.apache.rocketmq.client.consumer.listener.MessageListener;
import org.apache.rocketmq.client.consumer.listener.MessageListenerConcurrently;
import org.apache.rocketmq.client.consumer.listener.MessageListenerOrderly;
import org.apache.rocketmq.client.consumer.rebalance.AllocateMessageQueueAveragely;
import org.apache.rocketmq.client.consumer.store.OffsetStore;
import org.apache.rocketmq.client.exception.MQBrokerException;
import org.apache.rocketmq.client.exception.MQClientException;
import org.apache.rocketmq.client.impl.consumer.DefaultMQPushConsumerImpl;
import org.apache.rocketmq.client.log.ClientLogger;
import org.apache.rocketmq.client.trace.AsyncTraceDispatcher;
import org.apache.rocketmq.client.trace.TraceDispatcher;
import org.apache.rocketmq.client.trace.hook.ConsumeMessageTraceHookImpl;
import org.apache.rocketmq.common.MixAll;
import org.apache.rocketmq.common.UtilAll;
import org.apache.rocketmq.common.consumer.ConsumeFromWhere;
import org.apache.rocketmq.common.message.MessageDecoder;
import org.apache.rocketmq.common.message.MessageExt;
import org.apache.rocketmq.common.message.MessageQueue;
import org.apache.rocketmq.common.protocol.NamespaceUtil;
import org.apache.rocketmq.common.protocol.heartbeat.MessageModel;
import org.apache.rocketmq.logging.InternalLogger;
import org.apache.rocketmq.remoting.RPCHook;
import org.apache.rocketmq.remoting.exception.RemotingException;

/**
 * In most scenarios, this is the mostly recommended class to consume messages.
 * </p>
 *
 * Technically speaking, this push client is virtually a wrapper of the underlying pull service. Specifically, on
 * arrival of messages pulled from brokers, it roughly invokes the registered callback handler to feed the messages.
 * </p>
 *
 * See quickstart/Consumer in the example module for a typical usage.
 * </p>
 *
 * <p>
 * <strong>Thread Safety:</strong> After initialization, the instance can be regarded as thread-safe.
 * </p>
 */
public class DefaultMQPushConsumer extends ClientConfig implements MQPushConsumer {

    private final InternalLogger log = ClientLogger.getLog();

    /**
     * Internal implementation. Most of the functions herein are delegated to it.
     */
    protected final transient DefaultMQPushConsumerImpl defaultMQPushConsumerImpl;

    /**
     * 消费者组
     * Consumers of the same role is required to have exactly same subscriptions and consumerGroup to correctly achieve
     * load balance. It's required and needs to be globally unique.
     * </p> *
     * See <a href="http://rocketmq.apache.org/docs/core-concept/">here</a> for further discussion.
     */
    private String consumerGroup;

    /**
     * 消息消费模式，分为：集群模式、广播模式，默认为集群模式
     * Message model defines the way how messages are delivered to each consumer clients.
     * </p>
     *
     * RocketMQ supports two message models: clustering and broadcasting. If clustering is set, consumer clients with
     * the same {@link #consumerGroup} would only consume shards of the messages subscribed, which achieves load
     * balances; Conversely, if the broadcasting is set, each consumer client will consume all subscribed messages
     * separately.
     * </p>
     *
     * This field defaults to clustering.
     */
    private MessageModel messageModel = MessageModel.CLUSTERING;

    /**
     * Consuming point on consumer booting.
     * </p>
     *
     * There are three consuming points:
     * <ul>
     * <li>
     * <code>CONSUME_FROM_LAST_OFFSET</code>: consumer clients pick up where it stopped previously.
     * If it were a newly booting up consumer client, according aging of the consumer group, there are two
     * cases:
     * <ol>
     * <li>
     * if the consumer group is created so recently that the earliest message being subscribed has yet
     * expired, which means the consumer group represents a lately launched business, consuming will
     * start from the very beginning;
     * </li>
     * <li>
     * if the earliest message being subscribed has expired, consuming will start from the latest
     * messages, meaning messages born prior to the booting timestamp would be ignored.
     * </li>
     * </ol>
     * </li>
     * <li>
     * <code>CONSUME_FROM_FIRST_OFFSET</code>: Consumer client will start from earliest messages available.
     * </li>
     * <li>
     * <code>CONSUME_FROM_TIMESTAMP</code>: Consumer client will start from specified timestamp, which means
     * messages born prior to {@link #consumeTimestamp} will be ignored
     * </li>
     * </ul>
     *
     */
    private ConsumeFromWhere consumeFromWhere = ConsumeFromWhere.CONSUME_FROM_LAST_OFFSET;

    /**
     * Backtracking consumption time with second precision. Time format is
     * 20131223171201<br>
     * Implying Seventeen twelve and 01 seconds on December 23, 2013 year<br>
     * Default backtracking consumption time Half an hour ago.
     */
    private String consumeTimestamp = UtilAll.timeMillisToHumanString3(System.currentTimeMillis() - (1000 * 60 * 30));

    /**
     * 集群模式下消息队列负载策略
     * Queue allocation algorithm specifying how message queues are allocated to each consumer clients.
     */
    private AllocateMessageQueueStrategy allocateMessageQueueStrategy;

    /**
     * 订阅信息
     * Subscription relationship
     */
    private Map<String /* topic */, String /* sub expression */> subscription = new HashMap<String, String>();

    /**
     * 消息业务监听器
     * Message listener
     */
    private MessageListener messageListener;

    /**
     * 消息消费进度存储器
     * Offset Storage
     */
    private OffsetStore offsetStore;

    /**
     * 消费者最小线程数
     * Minimum consumer thread number
     */
    private int consumeThreadMin = 20;

    /**
     * 消费者最大线程数
     * Max consumer thread number
     */
    private int consumeThreadMax = 20;

    /**
     * Threshold for dynamic adjustment of the number of thread pool
     */
    private long adjustThreadPoolNumsThreshold = 100000;

    /**
     * Concurrently max span offset.it has no effect on sequential consumption
     */
    private int consumeConcurrentlyMaxSpan = 2000;

    /**
     * Flow control threshold on queue level, each message queue will cache at most 1000 messages by default,
     * Consider the {@code pullBatchSize}, the instantaneous value may exceed the limit
     */
    private int pullThresholdForQueue = 1000;

    /**
     * Limit the cached message size on queue level, each message queue will cache at most 100 MiB messages by default,
     * Consider the {@code pullBatchSize}, the instantaneous value may exceed the limit
     *
     * <p>
     * The size of a message only measured by message body, so it's not accurate
     */
    private int pullThresholdSizeForQueue = 100;

    /**
     * Flow control threshold on topic level, default value is -1(Unlimited)
     * <p>
     * The value of {@code pullThresholdForQueue} will be overwrote and calculated based on
     * {@code pullThresholdForTopic} if it is't unlimited
     * <p>
     * For example, if the value of pullThresholdForTopic is 1000 and 10 message queues are assigned to this consumer,
     * then pullThresholdForQueue will be set to 100
     */
    private int pullThresholdForTopic = -1;

    /**
     * Limit the cached message size on topic level, default value is -1 MiB(Unlimited)
     * <p>
     * The value of {@code pullThresholdSizeForQueue} will be overwrote and calculated based on
     * {@code pullThresholdSizeForTopic} if it is't unlimited
     * <p>
     * For example, if the value of pullThresholdSizeForTopic is 1000 MiB and 10 message queues are
     * assigned to this consumer, then pullThresholdSizeForQueue will be set to 100 MiB
     */
    private int pullThresholdSizeForTopic = -1;

    /**
     * Message pull Interval
     */
    private long pullInterval = 0;

    /**
     * Batch consumption size
     */
    private int consumeMessageBatchMaxSize = 1;

    /**
     * Batch pull size
     */
    private int pullBatchSize = 32;

    /**
     * Whether update subscription relationship when every pull
     */
    private boolean postSubscriptionWhenPull = false;

    /**
     * Whether the unit of subscription group
     */
    private boolean unitMode = false;

    /**
     * Max re-consume times. -1 means 16 times.
     * </p>
     *
     * If messages are re-consumed more than {@link #maxReconsumeTimes} before success, it's be directed to a deletion
     * queue waiting.
     */
    private int maxReconsumeTimes = -1;

    /**
     * Suspending pulling time for cases requiring slow pulling like flow-control scenario.
     */
    private long suspendCurrentQueueTimeMillis = 1000;

    /**
     * Maximum amount of time in minutes a message may block the consuming thread.
     */
    private long consumeTimeout = 15;

    /**
     * Interface of asynchronous transfer data
     */
    private TraceDispatcher traceDispatcher = null;

    /**
     * Default constructor.
     */
    public DefaultMQPushConsumer() {
        this(null, MixAll.DEFAULT_CONSUMER_GROUP, null, new AllocateMessageQueueAveragely());
    }

    /**
     * Constructor specifying consumer group.
     *
     * @param consumerGroup Consumer group.
     */
    public DefaultMQPushConsumer(final String consumerGroup) {
        this(null, consumerGroup, null, new AllocateMessageQueueAveragely());
    }

    /**
     * Constructor specifying namespace and consumer group.
     *
     * @param namespace Namespace for this MQ Producer instance.
     * @param consumerGroup Consumer group.
     */
    public DefaultMQPushConsumer(final String namespace, final String consumerGroup) {
        this(namespace, consumerGroup, null, new AllocateMessageQueueAveragely());
    }


    /**
     * Constructor specifying RPC hook.
     *
     * @param rpcHook RPC hook to execute before each remoting command.
     */
    public DefaultMQPushConsumer(RPCHook rpcHook) {
        this(null, MixAll.DEFAULT_CONSUMER_GROUP, rpcHook, new AllocateMessageQueueAveragely());
    }

    /**
     * Constructor specifying namespace, consumer group and RPC hook .
     *
     * @param namespace Namespace for this MQ Producer instance.
     * @param consumerGroup Consumer group.
     * @param rpcHook RPC hook to execute before each remoting command.
     */
    public DefaultMQPushConsumer(final String namespace, final String consumerGroup, RPCHook rpcHook) {
        this(namespace, consumerGroup, rpcHook, new AllocateMessageQueueAveragely());
    }

    /**
     * Constructor specifying consumer group, RPC hook and message queue allocating algorithm.
     *
     * @param consumerGroup Consume queue.
     * @param rpcHook RPC hook to execute before each remoting command.
     * @param allocateMessageQueueStrategy Message queue allocating algorithm.
     */
    public DefaultMQPushConsumer(final String consumerGroup, RPCHook rpcHook,
        AllocateMessageQueueStrategy allocateMessageQueueStrategy) {
        this(null, consumerGroup, rpcHook, allocateMessageQueueStrategy);
    }

    /**
     * Constructor specifying namespace, consumer group, RPC hook and message queue allocating algorithm.
     *
     * @param namespace Namespace for this MQ Producer instance.
     * @param consumerGroup Consume queue.
     * @param rpcHook RPC hook to execute before each remoting command.
     * @param allocateMessageQueueStrategy Message queue allocating algorithm.
     */
    public DefaultMQPushConsumer(final String namespace, final String consumerGroup, RPCHook rpcHook,
        AllocateMessageQueueStrategy allocateMessageQueueStrategy) {
        this.consumerGroup = consumerGroup;
        this.namespace = namespace;
        this.allocateMessageQueueStrategy = allocateMessageQueueStrategy;
        defaultMQPushConsumerImpl = new DefaultMQPushConsumerImpl(this, rpcHook);
<<<<<<< HEAD
        if (enableMsgTrace) {
            try {
                // 如果消息追踪可用，实例化traceDispatcher，注册消息出来前后回调
                AsyncTraceDispatcher dispatcher = new AsyncTraceDispatcher(customizedTraceTopic, rpcHook);
                dispatcher.setHostConsumer(this.getDefaultMQPushConsumerImpl());
                traceDispatcher = dispatcher;
                this.getDefaultMQPushConsumerImpl().registerConsumeMessageHook(
                    new ConsumeMessageTraceHookImpl(traceDispatcher));
            } catch (Throwable e) {
                log.error("system mqtrace hook init failed ,maybe can't send msg trace data");
            }
        }
=======
>>>>>>> d1b4e47c
    }

    /**
     * Constructor specifying consumer group and enabled msg trace flag.
     *
     * @param consumerGroup Consumer group.
     * @param enableMsgTrace Switch flag instance for message trace.
     */
    public DefaultMQPushConsumer(final String consumerGroup, boolean enableMsgTrace) {
        this(null, consumerGroup, null, new AllocateMessageQueueAveragely(), enableMsgTrace, null);
    }

    /**
     * Constructor specifying consumer group, enabled msg trace flag and customized trace topic name.
     *
     * @param consumerGroup Consumer group.
     * @param enableMsgTrace Switch flag instance for message trace.
     * @param customizedTraceTopic The name value of message trace topic.If you don't config,you can use the default trace topic name.
     */
    public DefaultMQPushConsumer(final String consumerGroup, boolean enableMsgTrace, final String customizedTraceTopic) {
        this(null, consumerGroup, null, new AllocateMessageQueueAveragely(), enableMsgTrace, customizedTraceTopic);
    }


    /**
     * Constructor specifying consumer group, RPC hook, message queue allocating algorithm, enabled msg trace flag and customized trace topic name.
     *
     * @param consumerGroup Consume queue.
     * @param rpcHook RPC hook to execute before each remoting command.
     * @param allocateMessageQueueStrategy message queue allocating algorithm.
     * @param enableMsgTrace Switch flag instance for message trace.
     * @param customizedTraceTopic The name value of message trace topic.If you don't config,you can use the default trace topic name.
     */
    public DefaultMQPushConsumer(final String consumerGroup, RPCHook rpcHook,
        AllocateMessageQueueStrategy allocateMessageQueueStrategy, boolean enableMsgTrace, final String customizedTraceTopic) {
        this(null, consumerGroup, rpcHook, allocateMessageQueueStrategy, enableMsgTrace, customizedTraceTopic);
    }

    /**
     * Constructor specifying namespace, consumer group, RPC hook, message queue allocating algorithm, enabled msg trace flag and customized trace topic name.
     *
     * @param namespace Namespace for this MQ Producer instance.
     * @param consumerGroup Consume queue.
     * @param rpcHook RPC hook to execute before each remoting command.
     * @param allocateMessageQueueStrategy message queue allocating algorithm.
     * @param enableMsgTrace Switch flag instance for message trace.
     * @param customizedTraceTopic The name value of message trace topic.If you don't config,you can use the default trace topic name.
     */
    public DefaultMQPushConsumer(final String namespace, final String consumerGroup, RPCHook rpcHook,
        AllocateMessageQueueStrategy allocateMessageQueueStrategy, boolean enableMsgTrace, final String customizedTraceTopic) {
        this.consumerGroup = consumerGroup;
        this.namespace = namespace;
        this.allocateMessageQueueStrategy = allocateMessageQueueStrategy;
        defaultMQPushConsumerImpl = new DefaultMQPushConsumerImpl(this, rpcHook);
        if (enableMsgTrace) {
            try {
                AsyncTraceDispatcher dispatcher = new AsyncTraceDispatcher(customizedTraceTopic, rpcHook);
                dispatcher.setHostConsumer(this.getDefaultMQPushConsumerImpl());
                traceDispatcher = dispatcher;
                this.getDefaultMQPushConsumerImpl().registerConsumeMessageHook(
                    new ConsumeMessageTraceHookImpl(traceDispatcher));
            } catch (Throwable e) {
                log.error("system mqtrace hook init failed ,maybe can't send msg trace data");
            }
        }
    }

    /**
     * This method will be removed in a certain version after April 5, 2020, so please do not use this method.
     */
    @Deprecated
    @Override
    public void createTopic(String key, String newTopic, int queueNum) throws MQClientException {
        createTopic(key, withNamespace(newTopic), queueNum, 0);
    }

    /**
     * This method will be removed in a certain version after April 5, 2020, so please do not use this method.
     */
    @Deprecated
    @Override
    public void createTopic(String key, String newTopic, int queueNum, int topicSysFlag) throws MQClientException {
        this.defaultMQPushConsumerImpl.createTopic(key, withNamespace(newTopic), queueNum, topicSysFlag);
    }

    /**
     * This method will be removed in a certain version after April 5, 2020, so please do not use this method.
     */
    @Deprecated
    @Override
    public long searchOffset(MessageQueue mq, long timestamp) throws MQClientException {
        return this.defaultMQPushConsumerImpl.searchOffset(queueWithNamespace(mq), timestamp);
    }

    /**
     * This method will be removed in a certain version after April 5, 2020, so please do not use this method.
     */
    @Deprecated
    @Override
    public long maxOffset(MessageQueue mq) throws MQClientException {
        return this.defaultMQPushConsumerImpl.maxOffset(queueWithNamespace(mq));
    }

    /**
     * This method will be removed in a certain version after April 5, 2020, so please do not use this method.
     */
    @Deprecated
    @Override
    public long minOffset(MessageQueue mq) throws MQClientException {
        return this.defaultMQPushConsumerImpl.minOffset(queueWithNamespace(mq));
    }

    /**
     * This method will be removed in a certain version after April 5, 2020, so please do not use this method.
     */
    @Deprecated
    @Override
    public long earliestMsgStoreTime(MessageQueue mq) throws MQClientException {
        return this.defaultMQPushConsumerImpl.earliestMsgStoreTime(queueWithNamespace(mq));
    }

    /**
     * This method will be removed in a certain version after April 5, 2020, so please do not use this method.
     */
    @Deprecated
    @Override
    public MessageExt viewMessage(
        String offsetMsgId) throws RemotingException, MQBrokerException, InterruptedException, MQClientException {
        return this.defaultMQPushConsumerImpl.viewMessage(offsetMsgId);
    }

    /**
     * This method will be removed in a certain version after April 5, 2020, so please do not use this method.
     */
    @Deprecated
    @Override
    public QueryResult queryMessage(String topic, String key, int maxNum, long begin, long end)
        throws MQClientException, InterruptedException {
        return this.defaultMQPushConsumerImpl.queryMessage(withNamespace(topic), key, maxNum, begin, end);
    }

    /**
     * This method will be removed in a certain version after April 5, 2020, so please do not use this method.
     */
    @Deprecated
    @Override
    public MessageExt viewMessage(String topic,
        String msgId) throws RemotingException, MQBrokerException, InterruptedException, MQClientException {
        try {
            MessageDecoder.decodeMessageId(msgId);
            return this.viewMessage(msgId);
        } catch (Exception e) {
            // Ignore
        }
        return this.defaultMQPushConsumerImpl.queryMessageByUniqKey(withNamespace(topic), msgId);
    }

    public AllocateMessageQueueStrategy getAllocateMessageQueueStrategy() {
        return allocateMessageQueueStrategy;
    }

    public void setAllocateMessageQueueStrategy(AllocateMessageQueueStrategy allocateMessageQueueStrategy) {
        this.allocateMessageQueueStrategy = allocateMessageQueueStrategy;
    }

    public int getConsumeConcurrentlyMaxSpan() {
        return consumeConcurrentlyMaxSpan;
    }

    public void setConsumeConcurrentlyMaxSpan(int consumeConcurrentlyMaxSpan) {
        this.consumeConcurrentlyMaxSpan = consumeConcurrentlyMaxSpan;
    }

    public ConsumeFromWhere getConsumeFromWhere() {
        return consumeFromWhere;
    }

    public void setConsumeFromWhere(ConsumeFromWhere consumeFromWhere) {
        this.consumeFromWhere = consumeFromWhere;
    }

    public int getConsumeMessageBatchMaxSize() {
        return consumeMessageBatchMaxSize;
    }

    public void setConsumeMessageBatchMaxSize(int consumeMessageBatchMaxSize) {
        this.consumeMessageBatchMaxSize = consumeMessageBatchMaxSize;
    }

    public String getConsumerGroup() {
        return consumerGroup;
    }

    public void setConsumerGroup(String consumerGroup) {
        this.consumerGroup = consumerGroup;
    }

    public int getConsumeThreadMax() {
        return consumeThreadMax;
    }

    public void setConsumeThreadMax(int consumeThreadMax) {
        this.consumeThreadMax = consumeThreadMax;
    }

    public int getConsumeThreadMin() {
        return consumeThreadMin;
    }

    public void setConsumeThreadMin(int consumeThreadMin) {
        this.consumeThreadMin = consumeThreadMin;
    }

    /**
     * This method will be removed in a certain version after April 5, 2020, so please do not use this method.
     */
    @Deprecated
    public DefaultMQPushConsumerImpl getDefaultMQPushConsumerImpl() {
        return defaultMQPushConsumerImpl;
    }

    public MessageListener getMessageListener() {
        return messageListener;
    }

    public void setMessageListener(MessageListener messageListener) {
        this.messageListener = messageListener;
    }

    public MessageModel getMessageModel() {
        return messageModel;
    }

    public void setMessageModel(MessageModel messageModel) {
        this.messageModel = messageModel;
    }

    public int getPullBatchSize() {
        return pullBatchSize;
    }

    public void setPullBatchSize(int pullBatchSize) {
        this.pullBatchSize = pullBatchSize;
    }

    public long getPullInterval() {
        return pullInterval;
    }

    public void setPullInterval(long pullInterval) {
        this.pullInterval = pullInterval;
    }

    public int getPullThresholdForQueue() {
        return pullThresholdForQueue;
    }

    public void setPullThresholdForQueue(int pullThresholdForQueue) {
        this.pullThresholdForQueue = pullThresholdForQueue;
    }

    public int getPullThresholdForTopic() {
        return pullThresholdForTopic;
    }

    public void setPullThresholdForTopic(final int pullThresholdForTopic) {
        this.pullThresholdForTopic = pullThresholdForTopic;
    }

    public int getPullThresholdSizeForQueue() {
        return pullThresholdSizeForQueue;
    }

    public void setPullThresholdSizeForQueue(final int pullThresholdSizeForQueue) {
        this.pullThresholdSizeForQueue = pullThresholdSizeForQueue;
    }

    public int getPullThresholdSizeForTopic() {
        return pullThresholdSizeForTopic;
    }

    public void setPullThresholdSizeForTopic(final int pullThresholdSizeForTopic) {
        this.pullThresholdSizeForTopic = pullThresholdSizeForTopic;
    }

    public Map<String, String> getSubscription() {
        return subscription;
    }

    /**
     * This method will be removed in a certain version after April 5, 2020, so please do not use this method.
     */
    @Deprecated
    public void setSubscription(Map<String, String> subscription) {
        Map<String, String> subscriptionWithNamespace = new HashMap<String, String>();
        for (String topic : subscription.keySet()) {
            subscriptionWithNamespace.put(withNamespace(topic), subscription.get(topic));
        }
        this.subscription = subscriptionWithNamespace;
    }

    /**
     * Send message back to broker which will be re-delivered in future.
     *
     * This method will be removed or it's visibility will be changed in a certain version after April 5, 2020, so
     * please do not use this method.
     *
     * @param msg Message to send back.
     * @param delayLevel delay level.
     * @throws RemotingException if there is any network-tier error.
     * @throws MQBrokerException if there is any broker error.
     * @throws InterruptedException if the thread is interrupted.
     * @throws MQClientException if there is any client error.
     */
    @Deprecated
    @Override
    public void sendMessageBack(MessageExt msg, int delayLevel)
        throws RemotingException, MQBrokerException, InterruptedException, MQClientException {
        msg.setTopic(withNamespace(msg.getTopic()));
        this.defaultMQPushConsumerImpl.sendMessageBack(msg, delayLevel, null);
    }

    /**
     * Send message back to the broker whose name is <code>brokerName</code> and the message will be re-delivered in
     * future.
     *
     * This method will be removed or it's visibility will be changed in a certain version after April 5, 2020, so
     * please do not use this method.
     *
     * @param msg Message to send back.
     * @param delayLevel delay level.
     * @param brokerName broker name.
     * @throws RemotingException if there is any network-tier error.
     * @throws MQBrokerException if there is any broker error.
     * @throws InterruptedException if the thread is interrupted.
     * @throws MQClientException if there is any client error.
     */
    @Deprecated
    @Override
    public void sendMessageBack(MessageExt msg, int delayLevel, String brokerName)
        throws RemotingException, MQBrokerException, InterruptedException, MQClientException {
        msg.setTopic(withNamespace(msg.getTopic()));
        this.defaultMQPushConsumerImpl.sendMessageBack(msg, delayLevel, brokerName);
    }

    @Override
    public Set<MessageQueue> fetchSubscribeMessageQueues(String topic) throws MQClientException {
        return this.defaultMQPushConsumerImpl.fetchSubscribeMessageQueues(withNamespace(topic));
    }

    /**
     * This method gets internal infrastructure readily to serve. Instances must call this method after configuration.
     *
     * @throws MQClientException if there is any client error.
     */
    @Override
    public void start() throws MQClientException {
        setConsumerGroup(NamespaceUtil.wrapNamespace(this.getNamespace(), this.consumerGroup));
        this.defaultMQPushConsumerImpl.start();
        if (null != traceDispatcher) {
            try {
<<<<<<< HEAD
                // 启动消息追踪的分发器
                traceDispatcher.start(this.getNamesrvAddr());
=======
                traceDispatcher.start(this.getNamesrvAddr(), this.getAccessChannel());
>>>>>>> d1b4e47c
            } catch (MQClientException e) {
                log.warn("trace dispatcher start failed ", e);
            }
        }
    }

    /**
     * Shut down this client and releasing underlying resources.
     */
    @Override
    public void shutdown() {
        this.defaultMQPushConsumerImpl.shutdown();
        if (null != traceDispatcher) {
            traceDispatcher.shutdown();
        }
    }

    @Override
    @Deprecated
    public void registerMessageListener(MessageListener messageListener) {
        this.messageListener = messageListener;
        this.defaultMQPushConsumerImpl.registerMessageListener(messageListener);
    }

    /**
     * Register a callback to execute on message arrival for concurrent consuming.
     *
     * @param messageListener message handling callback.
     */
    @Override
    public void registerMessageListener(MessageListenerConcurrently messageListener) {
        this.messageListener = messageListener;
        this.defaultMQPushConsumerImpl.registerMessageListener(messageListener);
    }

    /**
     * Register a callback to execute on message arrival for orderly consuming.
     *
     * @param messageListener message handling callback.
     */
    @Override
    public void registerMessageListener(MessageListenerOrderly messageListener) {
        this.messageListener = messageListener;
        this.defaultMQPushConsumerImpl.registerMessageListener(messageListener);
    }

    /**
     * Subscribe a topic to consuming subscription.
     *
     * @param topic topic to subscribe.
     * @param subExpression subscription expression.it only support or operation such as "tag1 || tag2 || tag3" <br>
     * if null or * expression,meaning subscribe all
     * @throws MQClientException if there is any client error.
     */
    @Override
    public void subscribe(String topic, String subExpression) throws MQClientException {
        this.defaultMQPushConsumerImpl.subscribe(withNamespace(topic), subExpression);
    }

    /**
     * Subscribe a topic to consuming subscription.
     *
     * @param topic topic to consume.
     * @param fullClassName full class name,must extend org.apache.rocketmq.common.filter. MessageFilter
     * @param filterClassSource class source code,used UTF-8 file encoding,must be responsible for your code safety
     */
    @Override
    public void subscribe(String topic, String fullClassName, String filterClassSource) throws MQClientException {
        this.defaultMQPushConsumerImpl.subscribe(withNamespace(topic), fullClassName, filterClassSource);
    }

    /**
     * Subscribe a topic by message selector.
     *
     * @param topic topic to consume.
     * @param messageSelector {@link org.apache.rocketmq.client.consumer.MessageSelector}
     * @see org.apache.rocketmq.client.consumer.MessageSelector#bySql
     * @see org.apache.rocketmq.client.consumer.MessageSelector#byTag
     */
    @Override
    public void subscribe(final String topic, final MessageSelector messageSelector) throws MQClientException {
        this.defaultMQPushConsumerImpl.subscribe(withNamespace(topic), messageSelector);
    }

    /**
     * Un-subscribe the specified topic from subscription.
     *
     * @param topic message topic
     */
    @Override
    public void unsubscribe(String topic) {
        this.defaultMQPushConsumerImpl.unsubscribe(topic);
    }

    /**
     * Update the message consuming thread core pool size.
     *
     * @param corePoolSize new core pool size.
     */
    @Override
    public void updateCorePoolSize(int corePoolSize) {
        this.defaultMQPushConsumerImpl.updateCorePoolSize(corePoolSize);
    }

    /**
     * Suspend pulling new messages.
     */
    @Override
    public void suspend() {
        this.defaultMQPushConsumerImpl.suspend();
    }

    /**
     * Resume pulling.
     */
    @Override
    public void resume() {
        this.defaultMQPushConsumerImpl.resume();
    }

    /**
     * This method will be removed in a certain version after April 5, 2020, so please do not use this method.
     */
    @Deprecated
    public OffsetStore getOffsetStore() {
        return offsetStore;
    }

    /**
     * This method will be removed in a certain version after April 5, 2020, so please do not use this method.
     */
    @Deprecated
    public void setOffsetStore(OffsetStore offsetStore) {
        this.offsetStore = offsetStore;
    }

    public String getConsumeTimestamp() {
        return consumeTimestamp;
    }

    public void setConsumeTimestamp(String consumeTimestamp) {
        this.consumeTimestamp = consumeTimestamp;
    }

    public boolean isPostSubscriptionWhenPull() {
        return postSubscriptionWhenPull;
    }

    public void setPostSubscriptionWhenPull(boolean postSubscriptionWhenPull) {
        this.postSubscriptionWhenPull = postSubscriptionWhenPull;
    }

    public boolean isUnitMode() {
        return unitMode;
    }

    public void setUnitMode(boolean isUnitMode) {
        this.unitMode = isUnitMode;
    }

    public long getAdjustThreadPoolNumsThreshold() {
        return adjustThreadPoolNumsThreshold;
    }

    public void setAdjustThreadPoolNumsThreshold(long adjustThreadPoolNumsThreshold) {
        this.adjustThreadPoolNumsThreshold = adjustThreadPoolNumsThreshold;
    }

    public int getMaxReconsumeTimes() {
        return maxReconsumeTimes;
    }

    public void setMaxReconsumeTimes(final int maxReconsumeTimes) {
        this.maxReconsumeTimes = maxReconsumeTimes;
    }

    public long getSuspendCurrentQueueTimeMillis() {
        return suspendCurrentQueueTimeMillis;
    }

    public void setSuspendCurrentQueueTimeMillis(final long suspendCurrentQueueTimeMillis) {
        this.suspendCurrentQueueTimeMillis = suspendCurrentQueueTimeMillis;
    }

    public long getConsumeTimeout() {
        return consumeTimeout;
    }

    public void setConsumeTimeout(final long consumeTimeout) {
        this.consumeTimeout = consumeTimeout;
    }

    public TraceDispatcher getTraceDispatcher() {
        return traceDispatcher;
    }
}<|MERGE_RESOLUTION|>--- conflicted
+++ resolved
@@ -340,7 +340,60 @@
         this.namespace = namespace;
         this.allocateMessageQueueStrategy = allocateMessageQueueStrategy;
         defaultMQPushConsumerImpl = new DefaultMQPushConsumerImpl(this, rpcHook);
-<<<<<<< HEAD
+    }
+
+    /**
+     * Constructor specifying consumer group and enabled msg trace flag.
+     *
+     * @param consumerGroup Consumer group.
+     * @param enableMsgTrace Switch flag instance for message trace.
+     */
+    public DefaultMQPushConsumer(final String consumerGroup, boolean enableMsgTrace) {
+        this(null, consumerGroup, null, new AllocateMessageQueueAveragely(), enableMsgTrace, null);
+    }
+
+    /**
+     * Constructor specifying consumer group, enabled msg trace flag and customized trace topic name.
+     *
+     * @param consumerGroup Consumer group.
+     * @param enableMsgTrace Switch flag instance for message trace.
+     * @param customizedTraceTopic The name value of message trace topic.If you don't config,you can use the default trace topic name.
+     */
+    public DefaultMQPushConsumer(final String consumerGroup, boolean enableMsgTrace, final String customizedTraceTopic) {
+        this(null, consumerGroup, null, new AllocateMessageQueueAveragely(), enableMsgTrace, customizedTraceTopic);
+    }
+
+
+    /**
+     * Constructor specifying consumer group, RPC hook, message queue allocating algorithm, enabled msg trace flag and customized trace topic name.
+     *
+     * @param consumerGroup Consume queue.
+     * @param rpcHook RPC hook to execute before each remoting command.
+     * @param allocateMessageQueueStrategy message queue allocating algorithm.
+     * @param enableMsgTrace Switch flag instance for message trace.
+     * @param customizedTraceTopic The name value of message trace topic.If you don't config,you can use the default trace topic name.
+     */
+    public DefaultMQPushConsumer(final String consumerGroup, RPCHook rpcHook,
+        AllocateMessageQueueStrategy allocateMessageQueueStrategy, boolean enableMsgTrace, final String customizedTraceTopic) {
+        this(null, consumerGroup, rpcHook, allocateMessageQueueStrategy, enableMsgTrace, customizedTraceTopic);
+    }
+
+    /**
+     * Constructor specifying namespace, consumer group, RPC hook, message queue allocating algorithm, enabled msg trace flag and customized trace topic name.
+     *
+     * @param namespace Namespace for this MQ Producer instance.
+     * @param consumerGroup Consume queue.
+     * @param rpcHook RPC hook to execute before each remoting command.
+     * @param allocateMessageQueueStrategy message queue allocating algorithm.
+     * @param enableMsgTrace Switch flag instance for message trace.
+     * @param customizedTraceTopic The name value of message trace topic.If you don't config,you can use the default trace topic name.
+     */
+    public DefaultMQPushConsumer(final String namespace, final String consumerGroup, RPCHook rpcHook,
+        AllocateMessageQueueStrategy allocateMessageQueueStrategy, boolean enableMsgTrace, final String customizedTraceTopic) {
+        this.consumerGroup = consumerGroup;
+        this.namespace = namespace;
+        this.allocateMessageQueueStrategy = allocateMessageQueueStrategy;
+        defaultMQPushConsumerImpl = new DefaultMQPushConsumerImpl(this, rpcHook);
         if (enableMsgTrace) {
             try {
                 // 如果消息追踪可用，实例化traceDispatcher，注册消息出来前后回调
@@ -353,73 +406,6 @@
                 log.error("system mqtrace hook init failed ,maybe can't send msg trace data");
             }
         }
-=======
->>>>>>> d1b4e47c
-    }
-
-    /**
-     * Constructor specifying consumer group and enabled msg trace flag.
-     *
-     * @param consumerGroup Consumer group.
-     * @param enableMsgTrace Switch flag instance for message trace.
-     */
-    public DefaultMQPushConsumer(final String consumerGroup, boolean enableMsgTrace) {
-        this(null, consumerGroup, null, new AllocateMessageQueueAveragely(), enableMsgTrace, null);
-    }
-
-    /**
-     * Constructor specifying consumer group, enabled msg trace flag and customized trace topic name.
-     *
-     * @param consumerGroup Consumer group.
-     * @param enableMsgTrace Switch flag instance for message trace.
-     * @param customizedTraceTopic The name value of message trace topic.If you don't config,you can use the default trace topic name.
-     */
-    public DefaultMQPushConsumer(final String consumerGroup, boolean enableMsgTrace, final String customizedTraceTopic) {
-        this(null, consumerGroup, null, new AllocateMessageQueueAveragely(), enableMsgTrace, customizedTraceTopic);
-    }
-
-
-    /**
-     * Constructor specifying consumer group, RPC hook, message queue allocating algorithm, enabled msg trace flag and customized trace topic name.
-     *
-     * @param consumerGroup Consume queue.
-     * @param rpcHook RPC hook to execute before each remoting command.
-     * @param allocateMessageQueueStrategy message queue allocating algorithm.
-     * @param enableMsgTrace Switch flag instance for message trace.
-     * @param customizedTraceTopic The name value of message trace topic.If you don't config,you can use the default trace topic name.
-     */
-    public DefaultMQPushConsumer(final String consumerGroup, RPCHook rpcHook,
-        AllocateMessageQueueStrategy allocateMessageQueueStrategy, boolean enableMsgTrace, final String customizedTraceTopic) {
-        this(null, consumerGroup, rpcHook, allocateMessageQueueStrategy, enableMsgTrace, customizedTraceTopic);
-    }
-
-    /**
-     * Constructor specifying namespace, consumer group, RPC hook, message queue allocating algorithm, enabled msg trace flag and customized trace topic name.
-     *
-     * @param namespace Namespace for this MQ Producer instance.
-     * @param consumerGroup Consume queue.
-     * @param rpcHook RPC hook to execute before each remoting command.
-     * @param allocateMessageQueueStrategy message queue allocating algorithm.
-     * @param enableMsgTrace Switch flag instance for message trace.
-     * @param customizedTraceTopic The name value of message trace topic.If you don't config,you can use the default trace topic name.
-     */
-    public DefaultMQPushConsumer(final String namespace, final String consumerGroup, RPCHook rpcHook,
-        AllocateMessageQueueStrategy allocateMessageQueueStrategy, boolean enableMsgTrace, final String customizedTraceTopic) {
-        this.consumerGroup = consumerGroup;
-        this.namespace = namespace;
-        this.allocateMessageQueueStrategy = allocateMessageQueueStrategy;
-        defaultMQPushConsumerImpl = new DefaultMQPushConsumerImpl(this, rpcHook);
-        if (enableMsgTrace) {
-            try {
-                AsyncTraceDispatcher dispatcher = new AsyncTraceDispatcher(customizedTraceTopic, rpcHook);
-                dispatcher.setHostConsumer(this.getDefaultMQPushConsumerImpl());
-                traceDispatcher = dispatcher;
-                this.getDefaultMQPushConsumerImpl().registerConsumeMessageHook(
-                    new ConsumeMessageTraceHookImpl(traceDispatcher));
-            } catch (Throwable e) {
-                log.error("system mqtrace hook init failed ,maybe can't send msg trace data");
-            }
-        }
     }
 
     /**
@@ -716,12 +702,8 @@
         this.defaultMQPushConsumerImpl.start();
         if (null != traceDispatcher) {
             try {
-<<<<<<< HEAD
                 // 启动消息追踪的分发器
-                traceDispatcher.start(this.getNamesrvAddr());
-=======
                 traceDispatcher.start(this.getNamesrvAddr(), this.getAccessChannel());
->>>>>>> d1b4e47c
             } catch (MQClientException e) {
                 log.warn("trace dispatcher start failed ", e);
             }
