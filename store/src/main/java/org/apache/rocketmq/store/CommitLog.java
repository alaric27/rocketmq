/*
 * Licensed to the Apache Software Foundation (ASF) under one or more
 * contributor license agreements.  See the NOTICE file distributed with
 * this work for additional information regarding copyright ownership.
 * The ASF licenses this file to You under the Apache License, Version 2.0
 * (the "License"); you may not use this file except in compliance with
 * the License.  You may obtain a copy of the License at
 *
 *     http://www.apache.org/licenses/LICENSE-2.0
 *
 * Unless required by applicable law or agreed to in writing, software
 * distributed under the License is distributed on an "AS IS" BASIS,
 * WITHOUT WARRANTIES OR CONDITIONS OF ANY KIND, either express or implied.
 * See the License for the specific language governing permissions and
 * limitations under the License.
 */
package org.apache.rocketmq.store;

import java.net.Inet6Address;
import java.net.InetSocketAddress;
import java.nio.ByteBuffer;
import java.util.ArrayList;
import java.util.HashMap;
import java.util.List;
import java.util.Map;
import java.util.concurrent.CountDownLatch;
import java.util.concurrent.TimeUnit;
import org.apache.rocketmq.common.ServiceThread;
import org.apache.rocketmq.common.UtilAll;
import org.apache.rocketmq.common.constant.LoggerName;
import org.apache.rocketmq.common.message.MessageAccessor;
import org.apache.rocketmq.common.message.MessageConst;
import org.apache.rocketmq.common.message.MessageDecoder;
import org.apache.rocketmq.common.message.MessageExt;
import org.apache.rocketmq.common.message.MessageExtBatch;
import org.apache.rocketmq.common.sysflag.MessageSysFlag;
import org.apache.rocketmq.logging.InternalLogger;
import org.apache.rocketmq.logging.InternalLoggerFactory;
import org.apache.rocketmq.store.config.BrokerRole;
import org.apache.rocketmq.store.config.FlushDiskType;
import org.apache.rocketmq.store.ha.HAService;
import org.apache.rocketmq.store.schedule.ScheduleMessageService;

/**
 * Store all metadata downtime for recovery, data protection reliability
 */
public class CommitLog {
    // Message's MAGIC CODE daa320a7
    public final static int MESSAGE_MAGIC_CODE = -626843481;
    protected static final InternalLogger log = InternalLoggerFactory.getLogger(LoggerName.STORE_LOGGER_NAME);
    // End of file empty MAGIC CODE cbd43194
<<<<<<< HEAD
    private final static int BLANK_MAGIC_CODE = -875286124;
    /**
     * MappedFile的管理容器
     */
    private final MappedFileQueue mappedFileQueue;
    private final DefaultMessageStore defaultMessageStore;
=======
    protected final static int BLANK_MAGIC_CODE = -875286124;
    protected final MappedFileQueue mappedFileQueue;
    protected final DefaultMessageStore defaultMessageStore;
>>>>>>> d1b4e47c
    private final FlushCommitLogService flushCommitLogService;

    //If TransientStorePool enabled, we must flush message to FileChannel at fixed periods
    private final FlushCommitLogService commitLogService;

    private final AppendMessageCallback appendMessageCallback;
    private final ThreadLocal<MessageExtBatchEncoder> batchEncoderThreadLocal;
    protected HashMap<String/* topic-queueid */, Long/* offset */> topicQueueTable = new HashMap<String, Long>(1024);
    protected volatile long confirmOffset = -1L;

    private volatile long beginTimeInLock = 0;
    protected final PutMessageLock putMessageLock;

    public CommitLog(final DefaultMessageStore defaultMessageStore) {
        this.mappedFileQueue = new MappedFileQueue(defaultMessageStore.getMessageStoreConfig().getStorePathCommitLog(),
            defaultMessageStore.getMessageStoreConfig().getMappedFileSizeCommitLog(), defaultMessageStore.getAllocateMappedFileService());
        this.defaultMessageStore = defaultMessageStore;

        if (FlushDiskType.SYNC_FLUSH == defaultMessageStore.getMessageStoreConfig().getFlushDiskType()) {
            this.flushCommitLogService = new GroupCommitService();
        } else {
            this.flushCommitLogService = new FlushRealTimeService();
        }

        this.commitLogService = new CommitRealTimeService();

        this.appendMessageCallback = new DefaultAppendMessageCallback(defaultMessageStore.getMessageStoreConfig().getMaxMessageSize());
        batchEncoderThreadLocal = new ThreadLocal<MessageExtBatchEncoder>() {
            @Override
            protected MessageExtBatchEncoder initialValue() {
                return new MessageExtBatchEncoder(defaultMessageStore.getMessageStoreConfig().getMaxMessageSize());
            }
        };
        this.putMessageLock = defaultMessageStore.getMessageStoreConfig().isUseReentrantLockWhenPutMessage() ? new PutMessageReentrantLock() : new PutMessageSpinLock();

    }

    public boolean load() {
        boolean result = this.mappedFileQueue.load();
        log.info("load commit log " + (result ? "OK" : "Failed"));
        return result;
    }

    public void start() {
        this.flushCommitLogService.start();

        if (defaultMessageStore.getMessageStoreConfig().isTransientStorePoolEnable()) {
            this.commitLogService.start();
        }
    }

    public void shutdown() {
        if (defaultMessageStore.getMessageStoreConfig().isTransientStorePoolEnable()) {
            this.commitLogService.shutdown();
        }

        this.flushCommitLogService.shutdown();
    }

    public long flush() {
        this.mappedFileQueue.commit(0);
        this.mappedFileQueue.flush(0);
        return this.mappedFileQueue.getFlushedWhere();
    }

    public long getMaxOffset() {
        return this.mappedFileQueue.getMaxOffset();
    }

    public long remainHowManyDataToCommit() {
        return this.mappedFileQueue.remainHowManyDataToCommit();
    }

    public long remainHowManyDataToFlush() {
        return this.mappedFileQueue.remainHowManyDataToFlush();
    }

    public int deleteExpiredFile(
        final long expiredTime,
        final int deleteFilesInterval,
        final long intervalForcibly,
        final boolean cleanImmediately
    ) {
        return this.mappedFileQueue.deleteExpiredFileByTime(expiredTime, deleteFilesInterval, intervalForcibly, cleanImmediately);
    }

    /**
     * Read CommitLog data, use data replication
     */
    /**
     * 根据offset获取消息
     * @param offset
     * @return
     */
    public SelectMappedBufferResult getData(final long offset) {
        return this.getData(offset, offset == 0);
    }

    /**
     * 根据 offset 获取消息
     * @param offset
     * @param returnFirstOnNotFound
     * @return
     */
    public SelectMappedBufferResult getData(final long offset, final boolean returnFirstOnNotFound) {
        int mappedFileSize = this.defaultMessageStore.getMessageStoreConfig().getMappedFileSizeCommitLog();
        MappedFile mappedFile = this.mappedFileQueue.findMappedFileByOffset(offset, returnFirstOnNotFound);
        if (mappedFile != null) {
            int pos = (int) (offset % mappedFileSize);
            SelectMappedBufferResult result = mappedFile.selectMappedBuffer(pos);
            return result;
        }

        return null;
    }

    /**
     * When the normal exit, data recovery, all memory data have been flush
     * 正常退出时的恢复
     */
    public void recoverNormally(long maxPhyOffsetOfConsumeQueue) {
        boolean checkCRCOnRecover = this.defaultMessageStore.getMessageStoreConfig().isCheckCRCOnRecover();
        final List<MappedFile> mappedFiles = this.mappedFileQueue.getMappedFiles();
        if (!mappedFiles.isEmpty()) {
            // Began to recover from the last third file
            int index = mappedFiles.size() - 3;
            if (index < 0)
                index = 0;

            MappedFile mappedFile = mappedFiles.get(index);
            ByteBuffer byteBuffer = mappedFile.sliceByteBuffer();
            // processOffset为commitlog文件已经确认的物理偏移量
            long processOffset = mappedFile.getFileFromOffset();
            // mappedFileOffset为当前文件已校验通过的offset
            long mappedFileOffset = 0;
            while (true) {
                DispatchRequest dispatchRequest = this.checkMessageAndReturnSize(byteBuffer, checkCRCOnRecover);
                int size = dispatchRequest.getMsgSize();
                // 如果校验成功，并且消息长度大于0，mappedFileOffset向前移动size长度
                if (dispatchRequest.isSuccess() && size > 0) {
                    mappedFileOffset += size;
                }
                // Come the end of the file, switch to the next file Since the
                // return 0 representatives met last hole,
                // this can not be included in truncate offset
                else if (dispatchRequest.isSuccess() && size == 0) {
                    index++;
                    // 如果文件已经遍历完，则退出
                    if (index >= mappedFiles.size()) {
                        // Current branch can not happen
                        log.info("recover last 3 physics file over, last mapped file " + mappedFile.getFileName());
                        break;
                    } else {
                        // 重置mappedFileOffset，继续检查下一个文件
                        mappedFile = mappedFiles.get(index);
                        byteBuffer = mappedFile.sliceByteBuffer();
                        processOffset = mappedFile.getFileFromOffset();
                        mappedFileOffset = 0;
                        log.info("recover next physics file, " + mappedFile.getFileName());
                    }
                }
                // Intermediate file read error
                else if (!dispatchRequest.isSuccess()) {
                    log.info("recover physics file end, " + mappedFile.getFileName());
                    break;
                }
            }

            processOffset += mappedFileOffset;
            this.mappedFileQueue.setFlushedWhere(processOffset);
            this.mappedFileQueue.setCommittedWhere(processOffset);
            this.mappedFileQueue.truncateDirtyFiles(processOffset);

            // Clear ConsumeQueue redundant data
            // 如果 consume queue 文件的偏移量大于 commitlog文件 的偏移量则清理脏数据
            if (maxPhyOffsetOfConsumeQueue >= processOffset) {
                log.warn("maxPhyOffsetOfConsumeQueue({}) >= processOffset({}), truncate dirty logic files", maxPhyOffsetOfConsumeQueue, processOffset);
                this.defaultMessageStore.truncateDirtyLogicFiles(processOffset);
            }
        } else {
            // Commitlog case files are deleted
            log.warn("The commitlog files are deleted, and delete the consume queue files");
            this.mappedFileQueue.setFlushedWhere(0);
            this.mappedFileQueue.setCommittedWhere(0);
            this.defaultMessageStore.destroyLogics();
        }
    }

    public DispatchRequest checkMessageAndReturnSize(java.nio.ByteBuffer byteBuffer, final boolean checkCRC) {
        return this.checkMessageAndReturnSize(byteBuffer, checkCRC, true);
    }

    private void doNothingForDeadCode(final Object obj) {
        if (obj != null) {
            log.debug(String.valueOf(obj.hashCode()));
        }
    }

    /**
     * 校验消息并且返回消息的大小
     */
    public DispatchRequest checkMessageAndReturnSize(java.nio.ByteBuffer byteBuffer, final boolean checkCRC,
        final boolean readBody) {
        try {
            // 1 TOTAL SIZE
            int totalSize = byteBuffer.getInt();

            // 2 MAGIC CODE
            int magicCode = byteBuffer.getInt();
            switch (magicCode) {
                case MESSAGE_MAGIC_CODE:
                    break;
                case BLANK_MAGIC_CODE:
                    return new DispatchRequest(0, true /* success */);
                default:
                    log.warn("found a illegal magic code 0x" + Integer.toHexString(magicCode));
                    return new DispatchRequest(-1, false /* success */);
            }

            byte[] bytesContent = new byte[totalSize];

            int bodyCRC = byteBuffer.getInt();

            int queueId = byteBuffer.getInt();

            int flag = byteBuffer.getInt();

            long queueOffset = byteBuffer.getLong();

            long physicOffset = byteBuffer.getLong();

            int sysFlag = byteBuffer.getInt();

            long bornTimeStamp = byteBuffer.getLong();

            ByteBuffer byteBuffer1;
            if ((sysFlag & MessageSysFlag.BORNHOST_V6_FLAG) == 0) {
                byteBuffer1 = byteBuffer.get(bytesContent, 0, 4 + 4);
            } else {
                byteBuffer1 = byteBuffer.get(bytesContent, 0, 16 + 4);
            }

            long storeTimestamp = byteBuffer.getLong();

            ByteBuffer byteBuffer2;
            if ((sysFlag & MessageSysFlag.STOREHOSTADDRESS_V6_FLAG) == 0) {
                byteBuffer2 = byteBuffer.get(bytesContent, 0, 4 + 4);
            } else {
                byteBuffer2 = byteBuffer.get(bytesContent, 0, 16 + 4);
            }

            int reconsumeTimes = byteBuffer.getInt();

            long preparedTransactionOffset = byteBuffer.getLong();

            int bodyLen = byteBuffer.getInt();
            if (bodyLen > 0) {
                if (readBody) {
                    byteBuffer.get(bytesContent, 0, bodyLen);

                    if (checkCRC) {
                        int crc = UtilAll.crc32(bytesContent, 0, bodyLen);
                        if (crc != bodyCRC) {
                            log.warn("CRC check failed. bodyCRC={}, currentCRC={}", crc, bodyCRC);
                            return new DispatchRequest(-1, false/* success */);
                        }
                    }
                } else {
                    byteBuffer.position(byteBuffer.position() + bodyLen);
                }
            }

            byte topicLen = byteBuffer.get();
            byteBuffer.get(bytesContent, 0, topicLen);
            String topic = new String(bytesContent, 0, topicLen, MessageDecoder.CHARSET_UTF8);

            long tagsCode = 0;
            String keys = "";
            String uniqKey = null;

            short propertiesLength = byteBuffer.getShort();
            Map<String, String> propertiesMap = null;
            if (propertiesLength > 0) {
                byteBuffer.get(bytesContent, 0, propertiesLength);
                String properties = new String(bytesContent, 0, propertiesLength, MessageDecoder.CHARSET_UTF8);
                propertiesMap = MessageDecoder.string2messageProperties(properties);

                keys = propertiesMap.get(MessageConst.PROPERTY_KEYS);

                uniqKey = propertiesMap.get(MessageConst.PROPERTY_UNIQ_CLIENT_MESSAGE_ID_KEYIDX);

                String tags = propertiesMap.get(MessageConst.PROPERTY_TAGS);
                if (tags != null && tags.length() > 0) {
                    tagsCode = MessageExtBrokerInner.tagsString2tagsCode(MessageExt.parseTopicFilterType(sysFlag), tags);
                }

                // Timing message processing
                {
                    String t = propertiesMap.get(MessageConst.PROPERTY_DELAY_TIME_LEVEL);
                    if (ScheduleMessageService.SCHEDULE_TOPIC.equals(topic) && t != null) {
                        int delayLevel = Integer.parseInt(t);

                        if (delayLevel > this.defaultMessageStore.getScheduleMessageService().getMaxDelayLevel()) {
                            delayLevel = this.defaultMessageStore.getScheduleMessageService().getMaxDelayLevel();
                        }

                        if (delayLevel > 0) {
                            tagsCode = this.defaultMessageStore.getScheduleMessageService().computeDeliverTimestamp(delayLevel,
                                storeTimestamp);
                        }
                    }
                }
            }

            int readLength = calMsgLength(sysFlag, bodyLen, topicLen, propertiesLength);
            if (totalSize != readLength) {
                doNothingForDeadCode(reconsumeTimes);
                doNothingForDeadCode(flag);
                doNothingForDeadCode(bornTimeStamp);
                doNothingForDeadCode(byteBuffer1);
                doNothingForDeadCode(byteBuffer2);
                log.error(
                    "[BUG]read total count not equals msg total size. totalSize={}, readTotalCount={}, bodyLen={}, topicLen={}, propertiesLength={}",
                    totalSize, readLength, bodyLen, topicLen, propertiesLength);
                return new DispatchRequest(totalSize, false/* success */);
            }

            return new DispatchRequest(
                topic,
                queueId,
                physicOffset,
                totalSize,
                tagsCode,
                storeTimestamp,
                queueOffset,
                keys,
                uniqKey,
                sysFlag,
                preparedTransactionOffset,
                propertiesMap
            );
        } catch (Exception e) {
        }

        return new DispatchRequest(-1, false /* success */);
    }

    protected static int calMsgLength(int sysFlag, int bodyLength, int topicLength, int propertiesLength) {
        int bornhostLength = (sysFlag & MessageSysFlag.BORNHOST_V6_FLAG) == 0 ? 8 : 20;
        int storehostAddressLength = (sysFlag & MessageSysFlag.STOREHOSTADDRESS_V6_FLAG) == 0 ? 8 : 20;
        final int msgLen = 4 //TOTALSIZE
            + 4 //MAGICCODE
            + 4 //BODYCRC
            + 4 //QUEUEID
            + 4 //FLAG
            + 8 //QUEUEOFFSET
            + 8 //PHYSICALOFFSET
            + 4 //SYSFLAG
            + 8 //BORNTIMESTAMP
            + bornhostLength //BORNHOST
            + 8 //STORETIMESTAMP
            + storehostAddressLength //STOREHOSTADDRESS
            + 4 //RECONSUMETIMES
            + 8 //Prepared Transaction Offset
            + 4 + (bodyLength > 0 ? bodyLength : 0) //BODY
            + 1 + topicLength //TOPIC
            + 2 + (propertiesLength > 0 ? propertiesLength : 0) //propertiesLength
            + 0;
        return msgLen;
    }

    public long getConfirmOffset() {
        return this.confirmOffset;
    }

    public void setConfirmOffset(long phyOffset) {
        this.confirmOffset = phyOffset;
    }

    @Deprecated
    public void recoverAbnormally(long maxPhyOffsetOfConsumeQueue) {
        // recover by the minimum time stamp
        boolean checkCRCOnRecover = this.defaultMessageStore.getMessageStoreConfig().isCheckCRCOnRecover();
        final List<MappedFile> mappedFiles = this.mappedFileQueue.getMappedFiles();
        if (!mappedFiles.isEmpty()) {
            // Looking beginning to recover from which file
            int index = mappedFiles.size() - 1;
            MappedFile mappedFile = null;
            for (; index >= 0; index--) {
                mappedFile = mappedFiles.get(index);
                if (this.isMappedFileMatchedRecover(mappedFile)) {
                    log.info("recover from this mapped file " + mappedFile.getFileName());
                    break;
                }
            }

            if (index < 0) {
                index = 0;
                mappedFile = mappedFiles.get(index);
            }

            ByteBuffer byteBuffer = mappedFile.sliceByteBuffer();
            long processOffset = mappedFile.getFileFromOffset();
            long mappedFileOffset = 0;
            while (true) {
                DispatchRequest dispatchRequest = this.checkMessageAndReturnSize(byteBuffer, checkCRCOnRecover);
                int size = dispatchRequest.getMsgSize();

                if (dispatchRequest.isSuccess()) {
                    // Normal data
                    if (size > 0) {
                        mappedFileOffset += size;

                        if (this.defaultMessageStore.getMessageStoreConfig().isDuplicationEnable()) {
                            if (dispatchRequest.getCommitLogOffset() < this.defaultMessageStore.getConfirmOffset()) {
                                this.defaultMessageStore.doDispatch(dispatchRequest);
                            }
                        } else {
                            this.defaultMessageStore.doDispatch(dispatchRequest);
                        }
                    }
                    // Come the end of the file, switch to the next file
                    // Since the return 0 representatives met last hole, this can
                    // not be included in truncate offset
                    else if (size == 0) {
                        index++;
                        if (index >= mappedFiles.size()) {
                            // The current branch under normal circumstances should
                            // not happen
                            log.info("recover physics file over, last mapped file " + mappedFile.getFileName());
                            break;
                        } else {
                            mappedFile = mappedFiles.get(index);
                            byteBuffer = mappedFile.sliceByteBuffer();
                            processOffset = mappedFile.getFileFromOffset();
                            mappedFileOffset = 0;
                            log.info("recover next physics file, " + mappedFile.getFileName());
                        }
                    }
                } else {
                    log.info("recover physics file end, " + mappedFile.getFileName() + " pos=" + byteBuffer.position());
                    break;
                }
            }

            processOffset += mappedFileOffset;
            this.mappedFileQueue.setFlushedWhere(processOffset);
            this.mappedFileQueue.setCommittedWhere(processOffset);
            this.mappedFileQueue.truncateDirtyFiles(processOffset);

            // Clear ConsumeQueue redundant data
            if (maxPhyOffsetOfConsumeQueue >= processOffset) {
                log.warn("maxPhyOffsetOfConsumeQueue({}) >= processOffset({}), truncate dirty logic files", maxPhyOffsetOfConsumeQueue, processOffset);
                this.defaultMessageStore.truncateDirtyLogicFiles(processOffset);
            }
        }
        // Commitlog case files are deleted
        else {
            log.warn("The commitlog files are deleted, and delete the consume queue files");
            this.mappedFileQueue.setFlushedWhere(0);
            this.mappedFileQueue.setCommittedWhere(0);
            this.defaultMessageStore.destroyLogics();
        }
    }

    private boolean isMappedFileMatchedRecover(final MappedFile mappedFile) {
        ByteBuffer byteBuffer = mappedFile.sliceByteBuffer();

        int magicCode = byteBuffer.getInt(MessageDecoder.MESSAGE_MAGIC_CODE_POSTION);
        if (magicCode != MESSAGE_MAGIC_CODE) {
            return false;
        }

        int sysFlag = byteBuffer.getInt(MessageDecoder.SYSFLAG_POSITION);
        int bornhostLength = (sysFlag & MessageSysFlag.BORNHOST_V6_FLAG) == 0 ? 8 : 20;
        int msgStoreTimePos = 4 + 4 + 4 + 4 + 4 + 8 + 8 + 4 + 8 + bornhostLength;
        long storeTimestamp = byteBuffer.getLong(msgStoreTimePos);
        if (0 == storeTimestamp) {
            return false;
        }

        if (this.defaultMessageStore.getMessageStoreConfig().isMessageIndexEnable()
            && this.defaultMessageStore.getMessageStoreConfig().isMessageIndexSafe()) {
            if (storeTimestamp <= this.defaultMessageStore.getStoreCheckpoint().getMinTimestampIndex()) {
                log.info("find check timestamp, {} {}",
                    storeTimestamp,
                    UtilAll.timeMillisToHumanString(storeTimestamp));
                return true;
            }
        } else {
            if (storeTimestamp <= this.defaultMessageStore.getStoreCheckpoint().getMinTimestamp()) {
                log.info("find check timestamp, {} {}",
                    storeTimestamp,
                    UtilAll.timeMillisToHumanString(storeTimestamp));
                return true;
            }
        }

        return false;
    }

    private void notifyMessageArriving() {

    }

    public boolean resetOffset(long offset) {
        return this.mappedFileQueue.resetOffset(offset);
    }

    public long getBeginTimeInLock() {
        return beginTimeInLock;
    }

    public PutMessageResult putMessage(final MessageExtBrokerInner msg) {
        // Set the storage time
        msg.setStoreTimestamp(System.currentTimeMillis());
        // Set the message body BODY CRC (consider the most appropriate setting
        // on the client)
        msg.setBodyCRC(UtilAll.crc32(msg.getBody()));
        // Back to Results
        AppendMessageResult result = null;

        StoreStatsService storeStatsService = this.defaultMessageStore.getStoreStatsService();

        String topic = msg.getTopic();
        int queueId = msg.getQueueId();

        final int tranType = MessageSysFlag.getTransactionValue(msg.getSysFlag());
        if (tranType == MessageSysFlag.TRANSACTION_NOT_TYPE
            || tranType == MessageSysFlag.TRANSACTION_COMMIT_TYPE) {
            // Delay Delivery
            // 如果是延时消息，则把原消息的topic和queue修改为延时队列的
            if (msg.getDelayTimeLevel() > 0) {
                if (msg.getDelayTimeLevel() > this.defaultMessageStore.getScheduleMessageService().getMaxDelayLevel()) {
                    msg.setDelayTimeLevel(this.defaultMessageStore.getScheduleMessageService().getMaxDelayLevel());
                }

                topic = ScheduleMessageService.SCHEDULE_TOPIC;
                queueId = ScheduleMessageService.delayLevel2QueueId(msg.getDelayTimeLevel());

                // Backup real topic, queueId
                MessageAccessor.putProperty(msg, MessageConst.PROPERTY_REAL_TOPIC, msg.getTopic());
                MessageAccessor.putProperty(msg, MessageConst.PROPERTY_REAL_QUEUE_ID, String.valueOf(msg.getQueueId()));
                msg.setPropertiesString(MessageDecoder.messageProperties2String(msg.getProperties()));

                msg.setTopic(topic);
                msg.setQueueId(queueId);
            }
        }

        InetSocketAddress bornSocketAddress = (InetSocketAddress) msg.getBornHost();
        if (bornSocketAddress.getAddress() instanceof Inet6Address) {
            msg.setBornHostV6Flag();
        }

        InetSocketAddress storeSocketAddress = (InetSocketAddress) msg.getStoreHost();
        if (storeSocketAddress.getAddress() instanceof Inet6Address) {
            msg.setStoreHostAddressV6Flag();
        }

        long eclipsedTimeInLock = 0;

        MappedFile unlockMappedFile = null;
        // 获取最后一个消息文件
        MappedFile mappedFile = this.mappedFileQueue.getLastMappedFile();

        // 加锁串行写入
        putMessageLock.lock(); //spin or ReentrantLock ,depending on store config
        try {
            long beginLockTimestamp = this.defaultMessageStore.getSystemClock().now();
            this.beginTimeInLock = beginLockTimestamp;

            // Here settings are stored timestamp, in order to ensure an orderly
            // global
            msg.setStoreTimestamp(beginLockTimestamp);

            // 如果mappedFile为空或者已满, 创建新的File
            if (null == mappedFile || mappedFile.isFull()) {
                mappedFile = this.mappedFileQueue.getLastMappedFile(0); // Mark: NewFile may be cause noise
            }
            if (null == mappedFile) {
                log.error("create mapped file1 error, topic: " + msg.getTopic() + " clientAddr: " + msg.getBornHostString());
                beginTimeInLock = 0;
                return new PutMessageResult(PutMessageStatus.CREATE_MAPEDFILE_FAILED, null);
            }

            // 追加文件到缓冲区
            result = mappedFile.appendMessage(msg, this.appendMessageCallback);
            switch (result.getStatus()) {
                case PUT_OK:
                    break;
                case END_OF_FILE:
                    unlockMappedFile = mappedFile;
                    // Create a new file, re-write the message
                    mappedFile = this.mappedFileQueue.getLastMappedFile(0);
                    if (null == mappedFile) {
                        // XXX: warn and notify me
                        log.error("create mapped file2 error, topic: " + msg.getTopic() + " clientAddr: " + msg.getBornHostString());
                        beginTimeInLock = 0;
                        return new PutMessageResult(PutMessageStatus.CREATE_MAPEDFILE_FAILED, result);
                    }
                    result = mappedFile.appendMessage(msg, this.appendMessageCallback);
                    break;
                case MESSAGE_SIZE_EXCEEDED:
                case PROPERTIES_SIZE_EXCEEDED:
                    beginTimeInLock = 0;
                    return new PutMessageResult(PutMessageStatus.MESSAGE_ILLEGAL, result);
                case UNKNOWN_ERROR:
                    beginTimeInLock = 0;
                    return new PutMessageResult(PutMessageStatus.UNKNOWN_ERROR, result);
                default:
                    beginTimeInLock = 0;
                    return new PutMessageResult(PutMessageStatus.UNKNOWN_ERROR, result);
            }

            eclipsedTimeInLock = this.defaultMessageStore.getSystemClock().now() - beginLockTimestamp;
            beginTimeInLock = 0;
        } finally {
            putMessageLock.unlock();
        }

        if (eclipsedTimeInLock > 500) {
            log.warn("[NOTIFYME]putMessage in lock cost time(ms)={}, bodyLength={} AppendMessageResult={}", eclipsedTimeInLock, msg.getBody().length, result);
        }

        if (null != unlockMappedFile && this.defaultMessageStore.getMessageStoreConfig().isWarmMapedFileEnable()) {
            this.defaultMessageStore.unlockMappedFile(unlockMappedFile);
        }

        PutMessageResult putMessageResult = new PutMessageResult(PutMessageStatus.PUT_OK, result);

        // Statistics
        storeStatsService.getSinglePutMessageTopicTimesTotal(msg.getTopic()).incrementAndGet();
        storeStatsService.getSinglePutMessageTopicSizeTotal(topic).addAndGet(result.getWroteBytes());

        // 刷盘
        handleDiskFlush(result, putMessageResult, msg);

        // 如果当前broker角色是SYNC_MASTER，需要确保slave同步完成消息才算消息发送成功
        handleHA(result, putMessageResult, msg);

        return putMessageResult;
    }

    /**
     * 刷盘
     * @param result
     * @param putMessageResult
     * @param messageExt
     */
    public void handleDiskFlush(AppendMessageResult result, PutMessageResult putMessageResult, MessageExt messageExt) {
        // 同步刷盘
        if (FlushDiskType.SYNC_FLUSH == this.defaultMessageStore.getMessageStoreConfig().getFlushDiskType()) {
            final GroupCommitService service = (GroupCommitService) this.flushCommitLogService;
            if (messageExt.isWaitStoreMsgOK()) {
                GroupCommitRequest request = new GroupCommitRequest(result.getWroteOffset() + result.getWroteBytes());
                service.putRequest(request);
                // 等待刷盘完成
                boolean flushOK = request.waitForFlush(this.defaultMessageStore.getMessageStoreConfig().getSyncFlushTimeout());
                if (!flushOK) {
                    log.error("do groupcommit, wait for flush failed, topic: " + messageExt.getTopic() + " tags: " + messageExt.getTags()
                        + " client address: " + messageExt.getBornHostString());
                    putMessageResult.setPutMessageStatus(PutMessageStatus.FLUSH_DISK_TIMEOUT);
                }
            } else {
                service.wakeup();
            }
        }
        // 异步刷盘
        else {
            if (!this.defaultMessageStore.getMessageStoreConfig().isTransientStorePoolEnable()) {
                flushCommitLogService.wakeup();
            } else {
                commitLogService.wakeup();
            }
        }
    }

    public void handleHA(AppendMessageResult result, PutMessageResult putMessageResult, MessageExt messageExt) {
        if (BrokerRole.SYNC_MASTER == this.defaultMessageStore.getMessageStoreConfig().getBrokerRole()) {
            HAService service = this.defaultMessageStore.getHaService();
            if (messageExt.isWaitStoreMsgOK()) {
                // Determine whether to wait
                if (service.isSlaveOK(result.getWroteOffset() + result.getWroteBytes())) {
                    GroupCommitRequest request = new GroupCommitRequest(result.getWroteOffset() + result.getWroteBytes());
                    service.putRequest(request);
                    service.getWaitNotifyObject().wakeupAll();
                    boolean flushOK =
                        request.waitForFlush(this.defaultMessageStore.getMessageStoreConfig().getSyncFlushTimeout());
                    if (!flushOK) {
                        log.error("do sync transfer other node, wait return, but failed, topic: " + messageExt.getTopic() + " tags: "
                            + messageExt.getTags() + " client address: " + messageExt.getBornHostNameString());
                        putMessageResult.setPutMessageStatus(PutMessageStatus.FLUSH_SLAVE_TIMEOUT);
                    }
                }
                // Slave problem
                else {
                    // Tell the producer, slave not available
                    putMessageResult.setPutMessageStatus(PutMessageStatus.SLAVE_NOT_AVAILABLE);
                }
            }
        }

    }

    public PutMessageResult putMessages(final MessageExtBatch messageExtBatch) {
        messageExtBatch.setStoreTimestamp(System.currentTimeMillis());
        AppendMessageResult result;

        StoreStatsService storeStatsService = this.defaultMessageStore.getStoreStatsService();

        final int tranType = MessageSysFlag.getTransactionValue(messageExtBatch.getSysFlag());

        if (tranType != MessageSysFlag.TRANSACTION_NOT_TYPE) {
            return new PutMessageResult(PutMessageStatus.MESSAGE_ILLEGAL, null);
        }
        if (messageExtBatch.getDelayTimeLevel() > 0) {
            return new PutMessageResult(PutMessageStatus.MESSAGE_ILLEGAL, null);
        }

        InetSocketAddress bornSocketAddress = (InetSocketAddress) messageExtBatch.getBornHost();
        if (bornSocketAddress.getAddress() instanceof Inet6Address) {
            messageExtBatch.setBornHostV6Flag();
        }

        InetSocketAddress storeSocketAddress = (InetSocketAddress) messageExtBatch.getStoreHost();
        if (storeSocketAddress.getAddress() instanceof Inet6Address) {
            messageExtBatch.setStoreHostAddressV6Flag();
        }

        long eclipsedTimeInLock = 0;
        MappedFile unlockMappedFile = null;
        MappedFile mappedFile = this.mappedFileQueue.getLastMappedFile();

        //fine-grained lock instead of the coarse-grained
        MessageExtBatchEncoder batchEncoder = batchEncoderThreadLocal.get();

        messageExtBatch.setEncodedBuff(batchEncoder.encode(messageExtBatch));

        putMessageLock.lock();
        try {
            long beginLockTimestamp = this.defaultMessageStore.getSystemClock().now();
            this.beginTimeInLock = beginLockTimestamp;

            // Here settings are stored timestamp, in order to ensure an orderly
            // global
            messageExtBatch.setStoreTimestamp(beginLockTimestamp);

            if (null == mappedFile || mappedFile.isFull()) {
                mappedFile = this.mappedFileQueue.getLastMappedFile(0); // Mark: NewFile may be cause noise
            }
            if (null == mappedFile) {
                log.error("Create mapped file1 error, topic: {} clientAddr: {}", messageExtBatch.getTopic(), messageExtBatch.getBornHostString());
                beginTimeInLock = 0;
                return new PutMessageResult(PutMessageStatus.CREATE_MAPEDFILE_FAILED, null);
            }

            result = mappedFile.appendMessages(messageExtBatch, this.appendMessageCallback);
            switch (result.getStatus()) {
                case PUT_OK:
                    break;
                case END_OF_FILE:
                    unlockMappedFile = mappedFile;
                    // Create a new file, re-write the message
                    mappedFile = this.mappedFileQueue.getLastMappedFile(0);
                    if (null == mappedFile) {
                        // XXX: warn and notify me
                        log.error("Create mapped file2 error, topic: {} clientAddr: {}", messageExtBatch.getTopic(), messageExtBatch.getBornHostString());
                        beginTimeInLock = 0;
                        return new PutMessageResult(PutMessageStatus.CREATE_MAPEDFILE_FAILED, result);
                    }
                    result = mappedFile.appendMessages(messageExtBatch, this.appendMessageCallback);
                    break;
                case MESSAGE_SIZE_EXCEEDED:
                case PROPERTIES_SIZE_EXCEEDED:
                    beginTimeInLock = 0;
                    return new PutMessageResult(PutMessageStatus.MESSAGE_ILLEGAL, result);
                case UNKNOWN_ERROR:
                    beginTimeInLock = 0;
                    return new PutMessageResult(PutMessageStatus.UNKNOWN_ERROR, result);
                default:
                    beginTimeInLock = 0;
                    return new PutMessageResult(PutMessageStatus.UNKNOWN_ERROR, result);
            }

            eclipsedTimeInLock = this.defaultMessageStore.getSystemClock().now() - beginLockTimestamp;
            beginTimeInLock = 0;
        } finally {
            putMessageLock.unlock();
        }

        if (eclipsedTimeInLock > 500) {
            log.warn("[NOTIFYME]putMessages in lock cost time(ms)={}, bodyLength={} AppendMessageResult={}", eclipsedTimeInLock, messageExtBatch.getBody().length, result);
        }

        if (null != unlockMappedFile && this.defaultMessageStore.getMessageStoreConfig().isWarmMapedFileEnable()) {
            this.defaultMessageStore.unlockMappedFile(unlockMappedFile);
        }

        PutMessageResult putMessageResult = new PutMessageResult(PutMessageStatus.PUT_OK, result);

        // Statistics
        storeStatsService.getSinglePutMessageTopicTimesTotal(messageExtBatch.getTopic()).addAndGet(result.getMsgNum());
        storeStatsService.getSinglePutMessageTopicSizeTotal(messageExtBatch.getTopic()).addAndGet(result.getWroteBytes());

        handleDiskFlush(result, putMessageResult, messageExtBatch);

        handleHA(result, putMessageResult, messageExtBatch);

        return putMessageResult;
    }

    /**
     * According to receive certain message or offset storage time if an error occurs, it returns -1
     */
    public long pickupStoreTimestamp(final long offset, final int size) {
        if (offset >= this.getMinOffset()) {
            SelectMappedBufferResult result = this.getMessage(offset, size);
            if (null != result) {
                try {
                    int sysFlag = result.getByteBuffer().getInt(MessageDecoder.SYSFLAG_POSITION);
                    int bornhostLength = (sysFlag & MessageSysFlag.BORNHOST_V6_FLAG) == 0 ? 8 : 20;
                    int msgStoreTimePos = 4 + 4 + 4 + 4 + 4 + 8 + 8 + 4 + 8 + bornhostLength;
                    return result.getByteBuffer().getLong(msgStoreTimePos);
                } finally {
                    result.release();
                }
            }
        }

        return -1;
    }

    /**
     * 获取最小的偏移量
     * @return
     */
    public long getMinOffset() {
        MappedFile mappedFile = this.mappedFileQueue.getFirstMappedFile();
        if (mappedFile != null) {
            if (mappedFile.isAvailable()) {
                return mappedFile.getFileFromOffset();
            } else {
                return this.rollNextFile(mappedFile.getFileFromOffset());
            }
        }

        return -1;
    }

    /**
     * 根据消息偏移量和消息长度查找消息
     * @param offset
     * @param size
     * @return
     */
    public SelectMappedBufferResult getMessage(final long offset, final int size) {
        int mappedFileSize = this.defaultMessageStore.getMessageStoreConfig().getMappedFileSizeCommitLog();
        MappedFile mappedFile = this.mappedFileQueue.findMappedFileByOffset(offset, offset == 0);
        if (mappedFile != null) {
            int pos = (int) (offset % mappedFileSize);
            return mappedFile.selectMappedBuffer(pos, size);
        }
        return null;
    }

    /**
     * 获取下一个文件的偏移量
     * @param offset
     * @return
     */
    public long rollNextFile(final long offset) {
        int mappedFileSize = this.defaultMessageStore.getMessageStoreConfig().getMappedFileSizeCommitLog();
        return offset + mappedFileSize - offset % mappedFileSize;
    }

    public HashMap<String, Long> getTopicQueueTable() {
        return topicQueueTable;
    }

    public void setTopicQueueTable(HashMap<String, Long> topicQueueTable) {
        this.topicQueueTable = topicQueueTable;
    }

    public void destroy() {
        this.mappedFileQueue.destroy();
    }

    public boolean appendData(long startOffset, byte[] data) {
        putMessageLock.lock();
        try {
            MappedFile mappedFile = this.mappedFileQueue.getLastMappedFile(startOffset);
            if (null == mappedFile) {
                log.error("appendData getLastMappedFile error  " + startOffset);
                return false;
            }

            return mappedFile.appendMessage(data);
        } finally {
            putMessageLock.unlock();
        }
    }

    public boolean retryDeleteFirstFile(final long intervalForcibly) {
        return this.mappedFileQueue.retryDeleteFirstFile(intervalForcibly);
    }

    public void removeQueueFromTopicQueueTable(final String topic, final int queueId) {
        String key = topic + "-" + queueId;
        synchronized (this) {
            this.topicQueueTable.remove(key);
        }

        log.info("removeQueueFromTopicQueueTable OK Topic: {} QueueId: {}", topic, queueId);
    }

    public void checkSelf() {
        mappedFileQueue.checkSelf();
    }

    public long lockTimeMills() {
        long diff = 0;
        long begin = this.beginTimeInLock;
        if (begin > 0) {
            diff = this.defaultMessageStore.now() - begin;
        }

        if (diff < 0) {
            diff = 0;
        }

        return diff;
    }

    abstract class FlushCommitLogService extends ServiceThread {
        protected static final int RETRY_TIMES_OVER = 10;
    }

    class CommitRealTimeService extends FlushCommitLogService {

        private long lastCommitTimestamp = 0;

        @Override
        public String getServiceName() {
            return CommitRealTimeService.class.getSimpleName();
        }

        @Override
        public void run() {
            CommitLog.log.info(this.getServiceName() + " service started");
            while (!this.isStopped()) {
                int interval = CommitLog.this.defaultMessageStore.getMessageStoreConfig().getCommitIntervalCommitLog();

                int commitDataLeastPages = CommitLog.this.defaultMessageStore.getMessageStoreConfig().getCommitCommitLogLeastPages();

                int commitDataThoroughInterval =
                    CommitLog.this.defaultMessageStore.getMessageStoreConfig().getCommitCommitLogThoroughInterval();

                long begin = System.currentTimeMillis();
                if (begin >= (this.lastCommitTimestamp + commitDataThoroughInterval)) {
                    this.lastCommitTimestamp = begin;
                    commitDataLeastPages = 0;
                }

                try {
                    boolean result = CommitLog.this.mappedFileQueue.commit(commitDataLeastPages);
                    long end = System.currentTimeMillis();
                    if (!result) {
                        this.lastCommitTimestamp = end; // result = false means some data committed.
                        //now wake up flush thread.
                        flushCommitLogService.wakeup();
                    }

                    if (end - begin > 500) {
                        log.info("Commit data to file costs {} ms", end - begin);
                    }
                    this.waitForRunning(interval);
                } catch (Throwable e) {
                    CommitLog.log.error(this.getServiceName() + " service has exception. ", e);
                }
            }

            boolean result = false;
            for (int i = 0; i < RETRY_TIMES_OVER && !result; i++) {
                result = CommitLog.this.mappedFileQueue.commit(0);
                CommitLog.log.info(this.getServiceName() + " service shutdown, retry " + (i + 1) + " times " + (result ? "OK" : "Not OK"));
            }
            CommitLog.log.info(this.getServiceName() + " service end");
        }
    }

    class FlushRealTimeService extends FlushCommitLogService {
        private long lastFlushTimestamp = 0;
        private long printTimes = 0;

        public void run() {
            CommitLog.log.info(this.getServiceName() + " service started");

            while (!this.isStopped()) {
                boolean flushCommitLogTimed = CommitLog.this.defaultMessageStore.getMessageStoreConfig().isFlushCommitLogTimed();

                int interval = CommitLog.this.defaultMessageStore.getMessageStoreConfig().getFlushIntervalCommitLog();
                int flushPhysicQueueLeastPages = CommitLog.this.defaultMessageStore.getMessageStoreConfig().getFlushCommitLogLeastPages();

                int flushPhysicQueueThoroughInterval =
                    CommitLog.this.defaultMessageStore.getMessageStoreConfig().getFlushCommitLogThoroughInterval();

                boolean printFlushProgress = false;

                // Print flush progress
                long currentTimeMillis = System.currentTimeMillis();
                if (currentTimeMillis >= (this.lastFlushTimestamp + flushPhysicQueueThoroughInterval)) {
                    this.lastFlushTimestamp = currentTimeMillis;
                    flushPhysicQueueLeastPages = 0;
                    printFlushProgress = (printTimes++ % 10) == 0;
                }

                try {
                    if (flushCommitLogTimed) {
                        Thread.sleep(interval);
                    } else {
                        this.waitForRunning(interval);
                    }

                    if (printFlushProgress) {
                        this.printFlushProgress();
                    }

                    long begin = System.currentTimeMillis();
                    CommitLog.this.mappedFileQueue.flush(flushPhysicQueueLeastPages);
                    long storeTimestamp = CommitLog.this.mappedFileQueue.getStoreTimestamp();
                    if (storeTimestamp > 0) {
                        CommitLog.this.defaultMessageStore.getStoreCheckpoint().setPhysicMsgTimestamp(storeTimestamp);
                    }
                    long past = System.currentTimeMillis() - begin;
                    if (past > 500) {
                        log.info("Flush data to disk costs {} ms", past);
                    }
                } catch (Throwable e) {
                    CommitLog.log.warn(this.getServiceName() + " service has exception. ", e);
                    this.printFlushProgress();
                }
            }

            // Normal shutdown, to ensure that all the flush before exit
            boolean result = false;
            for (int i = 0; i < RETRY_TIMES_OVER && !result; i++) {
                result = CommitLog.this.mappedFileQueue.flush(0);
                CommitLog.log.info(this.getServiceName() + " service shutdown, retry " + (i + 1) + " times " + (result ? "OK" : "Not OK"));
            }

            this.printFlushProgress();

            CommitLog.log.info(this.getServiceName() + " service end");
        }

        @Override
        public String getServiceName() {
            return FlushRealTimeService.class.getSimpleName();
        }

        private void printFlushProgress() {
            // CommitLog.log.info("how much disk fall behind memory, "
            // + CommitLog.this.mappedFileQueue.howMuchFallBehind());
        }

        @Override
        public long getJointime() {
            return 1000 * 60 * 5;
        }
    }

    public static class GroupCommitRequest {
        /**
         * 刷盘点偏移量
         */
        private final long nextOffset;
        private final CountDownLatch countDownLatch = new CountDownLatch(1);
        /**
         * 刷盘结果
         */
        private volatile boolean flushOK = false;

        public GroupCommitRequest(long nextOffset) {
            this.nextOffset = nextOffset;
        }

        public long getNextOffset() {
            return nextOffset;
        }

        public void wakeupCustomer(final boolean flushOK) {
            this.flushOK = flushOK;
            this.countDownLatch.countDown();
        }

        public boolean waitForFlush(long timeout) {
            try {
                this.countDownLatch.await(timeout, TimeUnit.MILLISECONDS);
                return this.flushOK;
            } catch (InterruptedException e) {
                log.error("Interrupted", e);
                return false;
            }
        }
    }

    /**
     * GroupCommit Service
     */
    class GroupCommitService extends FlushCommitLogService {
        private volatile List<GroupCommitRequest> requestsWrite = new ArrayList<GroupCommitRequest>();
        private volatile List<GroupCommitRequest> requestsRead = new ArrayList<GroupCommitRequest>();

        public synchronized void putRequest(final GroupCommitRequest request) {
            synchronized (this.requestsWrite) {
                this.requestsWrite.add(request);
            }
            if (hasNotified.compareAndSet(false, true)) {
                waitPoint.countDown(); // notify
            }
        }

        private void swapRequests() {
            List<GroupCommitRequest> tmp = this.requestsWrite;
            this.requestsWrite = this.requestsRead;
            this.requestsRead = tmp;
        }

        private void doCommit() {
            synchronized (this.requestsRead) {
                if (!this.requestsRead.isEmpty()) {
                    for (GroupCommitRequest req : this.requestsRead) {
                        // There may be a message in the next file, so a maximum of
                        // two times the flush
                        boolean flushOK = false;
                        for (int i = 0; i < 2 && !flushOK; i++) {
                            flushOK = CommitLog.this.mappedFileQueue.getFlushedWhere() >= req.getNextOffset();

                            if (!flushOK) {
                                CommitLog.this.mappedFileQueue.flush(0);
                            }
                        }

                        req.wakeupCustomer(flushOK);
                    }

                    long storeTimestamp = CommitLog.this.mappedFileQueue.getStoreTimestamp();
                    if (storeTimestamp > 0) {
                        CommitLog.this.defaultMessageStore.getStoreCheckpoint().setPhysicMsgTimestamp(storeTimestamp);
                    }

                    this.requestsRead.clear();
                } else {
                    // Because of individual messages is set to not sync flush, it
                    // will come to this process
                    CommitLog.this.mappedFileQueue.flush(0);
                }
            }
        }

        public void run() {
            CommitLog.log.info(this.getServiceName() + " service started");

            while (!this.isStopped()) {
                try {
                    this.waitForRunning(10);
                    this.doCommit();
                } catch (Exception e) {
                    CommitLog.log.warn(this.getServiceName() + " service has exception. ", e);
                }
            }

            // Under normal circumstances shutdown, wait for the arrival of the
            // request, and then flush
            try {
                Thread.sleep(10);
            } catch (InterruptedException e) {
                CommitLog.log.warn("GroupCommitService Exception, ", e);
            }

            synchronized (this) {
                this.swapRequests();
            }

            this.doCommit();

            CommitLog.log.info(this.getServiceName() + " service end");
        }

        @Override
        protected void onWaitEnd() {
            this.swapRequests();
        }

        @Override
        public String getServiceName() {
            return GroupCommitService.class.getSimpleName();
        }

        @Override
        public long getJointime() {
            return 1000 * 60 * 5;
        }
    }

    class DefaultAppendMessageCallback implements AppendMessageCallback {
        // File at the end of the minimum fixed length empty
        private static final int END_FILE_MIN_BLANK_LENGTH = 4 + 4;
        private final ByteBuffer msgIdMemory;
        private final ByteBuffer msgIdV6Memory;
        // Store the message content
        private final ByteBuffer msgStoreItemMemory;
        // The maximum length of the message
        private final int maxMessageSize;
        // Build Message Key
        private final StringBuilder keyBuilder = new StringBuilder();

        private final StringBuilder msgIdBuilder = new StringBuilder();

        DefaultAppendMessageCallback(final int size) {
            this.msgIdMemory = ByteBuffer.allocate(4 + 4 + 8);
            this.msgIdV6Memory = ByteBuffer.allocate(16 + 4 + 8);
            this.msgStoreItemMemory = ByteBuffer.allocate(size + END_FILE_MIN_BLANK_LENGTH);
            this.maxMessageSize = size;
        }

        public ByteBuffer getMsgStoreItemMemory() {
            return msgStoreItemMemory;
        }

        /**
         *
         * @param fileFromOffset 文件的起始偏移量
         * @param byteBuffer 需要写入的Buffer
         * @param maxBlank 文件最大剩余空间
         * @param msgInner 待写入的消息
         * @return
         */
        public AppendMessageResult doAppend(final long fileFromOffset, final ByteBuffer byteBuffer, final int maxBlank,
            final MessageExtBrokerInner msgInner) {
            // STORETIMESTAMP + STOREHOSTADDRESS + OFFSET <br>

            // PHY OFFSET
            long wroteOffset = fileFromOffset + byteBuffer.position();

            int sysflag = msgInner.getSysFlag();

            int bornHostLength = (sysflag & MessageSysFlag.BORNHOST_V6_FLAG) == 0 ? 4 + 4 : 16 + 4;
            int storeHostLength = (sysflag & MessageSysFlag.STOREHOSTADDRESS_V6_FLAG) == 0 ? 4 + 4 : 16 + 4;
            ByteBuffer bornHostHolder = ByteBuffer.allocate(bornHostLength);
            ByteBuffer storeHostHolder = ByteBuffer.allocate(storeHostLength);

            this.resetByteBuffer(storeHostHolder, storeHostLength);
            String msgId;
            if ((sysflag & MessageSysFlag.STOREHOSTADDRESS_V6_FLAG) == 0) {
                msgId = MessageDecoder.createMessageId(this.msgIdMemory, msgInner.getStoreHostBytes(storeHostHolder), wroteOffset);
            } else {
                msgId = MessageDecoder.createMessageId(this.msgIdV6Memory, msgInner.getStoreHostBytes(storeHostHolder), wroteOffset);
            }

            // Record ConsumeQueue information
            keyBuilder.setLength(0);
            keyBuilder.append(msgInner.getTopic());
            keyBuilder.append('-');
            keyBuilder.append(msgInner.getQueueId());
            String key = keyBuilder.toString();
            Long queueOffset = CommitLog.this.topicQueueTable.get(key);
            if (null == queueOffset) {
                queueOffset = 0L;
                CommitLog.this.topicQueueTable.put(key, queueOffset);
            }

            // Transaction messages that require special handling
            final int tranType = MessageSysFlag.getTransactionValue(msgInner.getSysFlag());
            switch (tranType) {
                // Prepared and Rollback message is not consumed, will not enter the
                // consumer queuec
                case MessageSysFlag.TRANSACTION_PREPARED_TYPE:
                case MessageSysFlag.TRANSACTION_ROLLBACK_TYPE:
                    queueOffset = 0L;
                    break;
                case MessageSysFlag.TRANSACTION_NOT_TYPE:
                case MessageSysFlag.TRANSACTION_COMMIT_TYPE:
                default:
                    break;
            }

            /**
             * Serialize message
             */
            final byte[] propertiesData =
                msgInner.getPropertiesString() == null ? null : msgInner.getPropertiesString().getBytes(MessageDecoder.CHARSET_UTF8);

            final int propertiesLength = propertiesData == null ? 0 : propertiesData.length;

            if (propertiesLength > Short.MAX_VALUE) {
                log.warn("putMessage message properties length too long. length={}", propertiesData.length);
                return new AppendMessageResult(AppendMessageStatus.PROPERTIES_SIZE_EXCEEDED);
            }

            final byte[] topicData = msgInner.getTopic().getBytes(MessageDecoder.CHARSET_UTF8);
            final int topicLength = topicData.length;

            final int bodyLength = msgInner.getBody() == null ? 0 : msgInner.getBody().length;

            final int msgLen = calMsgLength(msgInner.getSysFlag(), bodyLength, topicLength, propertiesLength);

            // Exceeds the maximum message
            if (msgLen > this.maxMessageSize) {
                CommitLog.log.warn("message size exceeded, msg total size: " + msgLen + ", msg body size: " + bodyLength
                    + ", maxMessageSize: " + this.maxMessageSize);
                return new AppendMessageResult(AppendMessageStatus.MESSAGE_SIZE_EXCEEDED);
            }

            // Determines whether there is sufficient free space
            if ((msgLen + END_FILE_MIN_BLANK_LENGTH) > maxBlank) {
                this.resetByteBuffer(this.msgStoreItemMemory, maxBlank);
                // 1 TOTALSIZE
                this.msgStoreItemMemory.putInt(maxBlank);
                // 2 MAGICCODE
                this.msgStoreItemMemory.putInt(CommitLog.BLANK_MAGIC_CODE);
                // 3 The remaining space may be any value
                // Here the length of the specially set maxBlank
                final long beginTimeMills = CommitLog.this.defaultMessageStore.now();
                byteBuffer.put(this.msgStoreItemMemory.array(), 0, maxBlank);
                return new AppendMessageResult(AppendMessageStatus.END_OF_FILE, wroteOffset, maxBlank, msgId, msgInner.getStoreTimestamp(),
                    queueOffset, CommitLog.this.defaultMessageStore.now() - beginTimeMills);
            }

            //RocketMQ 消息存储格式
            this.resetByteBuffer(msgStoreItemMemory, msgLen);
            // 1 TOTALSIZE 该消息条目总长度，4字节
            this.msgStoreItemMemory.putInt(msgLen);
            // 2 MAGICCODE 魔数，4字节 固定值 daa320a7
            this.msgStoreItemMemory.putInt(CommitLog.MESSAGE_MAGIC_CODE);
            // 3 BODYCRC 消息体crc校验码,4字节
            this.msgStoreItemMemory.putInt(msgInner.getBodyCRC());
            // 4 QUEUEID 消息消费队列ID， 4字节
            this.msgStoreItemMemory.putInt(msgInner.getQueueId());
            // 5 FLAG 消息Flag,RocketMQ不做处理，供应用程序使用，默认4字节
            this.msgStoreItemMemory.putInt(msgInner.getFlag());
            // 6 QUEUEOFFSET 消息在消费队列的偏移量，8字节
            this.msgStoreItemMemory.putLong(queueOffset);
            // 7 PHYSICALOFFSET 消息在CommitLog文件中的偏移量
            this.msgStoreItemMemory.putLong(fileFromOffset + byteBuffer.position());
            // 8 SYSFLAG 消息系统Flag, 例如是否压缩、是否事务消息等，4字节
            this.msgStoreItemMemory.putInt(msgInner.getSysFlag());
            // 9 BORNTIMESTAMP 消息生产者调用消息发送API的时间戳,8字节
            this.msgStoreItemMemory.putLong(msgInner.getBornTimestamp());
<<<<<<< HEAD
            // 10 BORNHOST 消息发送者IP, 端口 8字节
            this.resetByteBuffer(hostHolder, 8);
            this.msgStoreItemMemory.put(msgInner.getBornHostBytes(hostHolder));
            // 11 STORETIMESTAMP 消息存储时间戳 8字节
            this.msgStoreItemMemory.putLong(msgInner.getStoreTimestamp());
            // 12 STOREHOSTADDRESS Broker服务器IP+端口,8字节
            this.resetByteBuffer(hostHolder, 8);
            this.msgStoreItemMemory.put(msgInner.getStoreHostBytes(hostHolder));
            //this.msgBatchMemory.put(msgInner.getStoreHostBytes());
            // 13 RECONSUMETIMES 消息重试次数，4字节
=======
            // 10 BORNHOST
            this.resetByteBuffer(bornHostHolder, bornHostLength);
            this.msgStoreItemMemory.put(msgInner.getBornHostBytes(bornHostHolder));
            // 11 STORETIMESTAMP
            this.msgStoreItemMemory.putLong(msgInner.getStoreTimestamp());
            // 12 STOREHOSTADDRESS
            this.resetByteBuffer(storeHostHolder, storeHostLength);
            this.msgStoreItemMemory.put(msgInner.getStoreHostBytes(storeHostHolder));
            // 13 RECONSUMETIMES
>>>>>>> d1b4e47c
            this.msgStoreItemMemory.putInt(msgInner.getReconsumeTimes());
            // 14 Prepared Transaction Offset ,8字节
            this.msgStoreItemMemory.putLong(msgInner.getPreparedTransactionOffset());
            // 15 BODY 消息体长度
            this.msgStoreItemMemory.putInt(bodyLength);
            // 消息体内容
            if (bodyLength > 0)
                this.msgStoreItemMemory.put(msgInner.getBody());
            // 16 TOPIC topic长度
            this.msgStoreItemMemory.put((byte) topicLength);
            // topic内容
            this.msgStoreItemMemory.put(topicData);
            // 17 properties 长度
            this.msgStoreItemMemory.putShort((short) propertiesLength);
            // properties内容
            if (propertiesLength > 0)
                this.msgStoreItemMemory.put(propertiesData);

            final long beginTimeMills = CommitLog.this.defaultMessageStore.now();
            // Write messages to the queue buffer
            // 写入内存buffer
            byteBuffer.put(this.msgStoreItemMemory.array(), 0, msgLen);

            AppendMessageResult result = new AppendMessageResult(AppendMessageStatus.PUT_OK, wroteOffset, msgLen, msgId,
                msgInner.getStoreTimestamp(), queueOffset, CommitLog.this.defaultMessageStore.now() - beginTimeMills);

            switch (tranType) {
                case MessageSysFlag.TRANSACTION_PREPARED_TYPE:
                case MessageSysFlag.TRANSACTION_ROLLBACK_TYPE:
                    break;
                case MessageSysFlag.TRANSACTION_NOT_TYPE:
                case MessageSysFlag.TRANSACTION_COMMIT_TYPE:
                    // The next update ConsumeQueue information
                    CommitLog.this.topicQueueTable.put(key, ++queueOffset);
                    break;
                default:
                    break;
            }
            return result;
        }


        /**
         * 追加消息到byteBuffer
         * @param fileFromOffset
         * @param byteBuffer
         * @param maxBlank
         * @param messageExtBatch, backed up by a byte array
         * @return
         */
        public AppendMessageResult doAppend(final long fileFromOffset, final ByteBuffer byteBuffer, final int maxBlank,
            final MessageExtBatch messageExtBatch) {
            byteBuffer.mark();
            //physical offset
            long wroteOffset = fileFromOffset + byteBuffer.position();
            // Record ConsumeQueue information
            keyBuilder.setLength(0);
            keyBuilder.append(messageExtBatch.getTopic());
            keyBuilder.append('-');
            keyBuilder.append(messageExtBatch.getQueueId());
            String key = keyBuilder.toString();
            Long queueOffset = CommitLog.this.topicQueueTable.get(key);
            if (null == queueOffset) {
                queueOffset = 0L;
                CommitLog.this.topicQueueTable.put(key, queueOffset);
            }
            long beginQueueOffset = queueOffset;
            int totalMsgLen = 0;
            int msgNum = 0;
            msgIdBuilder.setLength(0);
            final long beginTimeMills = CommitLog.this.defaultMessageStore.now();
            ByteBuffer messagesByteBuff = messageExtBatch.getEncodedBuff();

            int sysFlag = messageExtBatch.getSysFlag();
            int storeHostLength = (sysFlag & MessageSysFlag.STOREHOSTADDRESS_V6_FLAG) == 0 ? 4 + 4 : 16 + 4;
            ByteBuffer storeHostHolder = ByteBuffer.allocate(storeHostLength);

            this.resetByteBuffer(storeHostHolder, storeHostLength);
            ByteBuffer storeHostBytes = messageExtBatch.getStoreHostBytes(storeHostHolder);
            messagesByteBuff.mark();
            while (messagesByteBuff.hasRemaining()) {
                // 1 TOTALSIZE
                final int msgPos = messagesByteBuff.position();
                final int msgLen = messagesByteBuff.getInt();
                final int bodyLen = msgLen - 40; //only for log, just estimate it
                // Exceeds the maximum message
                if (msgLen > this.maxMessageSize) {
                    CommitLog.log.warn("message size exceeded, msg total size: " + msgLen + ", msg body size: " + bodyLen
                        + ", maxMessageSize: " + this.maxMessageSize);
                    return new AppendMessageResult(AppendMessageStatus.MESSAGE_SIZE_EXCEEDED);
                }
                totalMsgLen += msgLen;
                // Determines whether there is sufficient free space
                if ((totalMsgLen + END_FILE_MIN_BLANK_LENGTH) > maxBlank) {
                    this.resetByteBuffer(this.msgStoreItemMemory, 8);
                    // 1 TOTALSIZE
                    this.msgStoreItemMemory.putInt(maxBlank);
                    // 2 MAGICCODE
                    this.msgStoreItemMemory.putInt(CommitLog.BLANK_MAGIC_CODE);
                    // 3 The remaining space may be any value
                    //ignore previous read
                    messagesByteBuff.reset();
                    // Here the length of the specially set maxBlank
                    byteBuffer.reset(); //ignore the previous appended messages
                    byteBuffer.put(this.msgStoreItemMemory.array(), 0, 8);
                    return new AppendMessageResult(AppendMessageStatus.END_OF_FILE, wroteOffset, maxBlank, msgIdBuilder.toString(), messageExtBatch.getStoreTimestamp(),
                        beginQueueOffset, CommitLog.this.defaultMessageStore.now() - beginTimeMills);
                }
                //move to add queue offset and commitlog offset
                messagesByteBuff.position(msgPos + 20);
                messagesByteBuff.putLong(queueOffset);
                messagesByteBuff.putLong(wroteOffset + totalMsgLen - msgLen);

                storeHostBytes.rewind();
                String msgId;
                if ((sysFlag & MessageSysFlag.STOREHOSTADDRESS_V6_FLAG) == 0) {
                    msgId = MessageDecoder.createMessageId(this.msgIdMemory, storeHostBytes, wroteOffset + totalMsgLen - msgLen);
                } else {
                    msgId = MessageDecoder.createMessageId(this.msgIdV6Memory, storeHostBytes, wroteOffset + totalMsgLen - msgLen);
                }

                if (msgIdBuilder.length() > 0) {
                    msgIdBuilder.append(',').append(msgId);
                } else {
                    msgIdBuilder.append(msgId);
                }
                queueOffset++;
                msgNum++;
                messagesByteBuff.position(msgPos + msgLen);
            }

            messagesByteBuff.position(0);
            messagesByteBuff.limit(totalMsgLen);
            byteBuffer.put(messagesByteBuff);
            messageExtBatch.setEncodedBuff(null);
            AppendMessageResult result = new AppendMessageResult(AppendMessageStatus.PUT_OK, wroteOffset, totalMsgLen, msgIdBuilder.toString(),
                messageExtBatch.getStoreTimestamp(), beginQueueOffset, CommitLog.this.defaultMessageStore.now() - beginTimeMills);
            result.setMsgNum(msgNum);
            CommitLog.this.topicQueueTable.put(key, queueOffset);

            return result;
        }

        private void resetByteBuffer(final ByteBuffer byteBuffer, final int limit) {
            byteBuffer.flip();
            byteBuffer.limit(limit);
        }

    }

    public static class MessageExtBatchEncoder {
        // Store the message content
        private final ByteBuffer msgBatchMemory;
        // The maximum length of the message
        private final int maxMessageSize;

        MessageExtBatchEncoder(final int size) {
            this.msgBatchMemory = ByteBuffer.allocateDirect(size);
            this.maxMessageSize = size;
        }

        public ByteBuffer encode(final MessageExtBatch messageExtBatch) {
            msgBatchMemory.clear(); //not thread-safe
            int totalMsgLen = 0;
            ByteBuffer messagesByteBuff = messageExtBatch.wrap();

            int sysFlag = messageExtBatch.getSysFlag();
            int bornHostLength = (sysFlag & MessageSysFlag.BORNHOST_V6_FLAG) == 0 ? 4 + 4 : 16 + 4;
            int storeHostLength = (sysFlag & MessageSysFlag.STOREHOSTADDRESS_V6_FLAG) == 0 ? 4 + 4 : 16 + 4;
            ByteBuffer bornHostHolder = ByteBuffer.allocate(bornHostLength);
            ByteBuffer storeHostHolder = ByteBuffer.allocate(storeHostLength);

            while (messagesByteBuff.hasRemaining()) {
                // 1 TOTALSIZE
                messagesByteBuff.getInt();
                // 2 MAGICCODE
                messagesByteBuff.getInt();
                // 3 BODYCRC
                messagesByteBuff.getInt();
                // 4 FLAG
                int flag = messagesByteBuff.getInt();
                // 5 BODY
                int bodyLen = messagesByteBuff.getInt();
                int bodyPos = messagesByteBuff.position();
                int bodyCrc = UtilAll.crc32(messagesByteBuff.array(), bodyPos, bodyLen);
                messagesByteBuff.position(bodyPos + bodyLen);
                // 6 properties
                short propertiesLen = messagesByteBuff.getShort();
                int propertiesPos = messagesByteBuff.position();
                messagesByteBuff.position(propertiesPos + propertiesLen);

                final byte[] topicData = messageExtBatch.getTopic().getBytes(MessageDecoder.CHARSET_UTF8);

                final int topicLength = topicData.length;

                final int msgLen = calMsgLength(messageExtBatch.getSysFlag(), bodyLen, topicLength, propertiesLen);

                // Exceeds the maximum message
                if (msgLen > this.maxMessageSize) {
                    CommitLog.log.warn("message size exceeded, msg total size: " + msgLen + ", msg body size: " + bodyLen
                        + ", maxMessageSize: " + this.maxMessageSize);
                    throw new RuntimeException("message size exceeded");
                }

                totalMsgLen += msgLen;
                // Determines whether there is sufficient free space
                if (totalMsgLen > maxMessageSize) {
                    throw new RuntimeException("message size exceeded");
                }

                // 1 TOTALSIZE
                this.msgBatchMemory.putInt(msgLen);
                // 2 MAGICCODE
                this.msgBatchMemory.putInt(CommitLog.MESSAGE_MAGIC_CODE);
                // 3 BODYCRC
                this.msgBatchMemory.putInt(bodyCrc);
                // 4 QUEUEID
                this.msgBatchMemory.putInt(messageExtBatch.getQueueId());
                // 5 FLAG
                this.msgBatchMemory.putInt(flag);
                // 6 QUEUEOFFSET
                this.msgBatchMemory.putLong(0);
                // 7 PHYSICALOFFSET
                this.msgBatchMemory.putLong(0);
                // 8 SYSFLAG
                this.msgBatchMemory.putInt(messageExtBatch.getSysFlag());
                // 9 BORNTIMESTAMP
                this.msgBatchMemory.putLong(messageExtBatch.getBornTimestamp());
                // 10 BORNHOST
                this.resetByteBuffer(bornHostHolder, bornHostLength);
                this.msgBatchMemory.put(messageExtBatch.getBornHostBytes(bornHostHolder));
                // 11 STORETIMESTAMP
                this.msgBatchMemory.putLong(messageExtBatch.getStoreTimestamp());
                // 12 STOREHOSTADDRESS
                this.resetByteBuffer(storeHostHolder, storeHostLength);
                this.msgBatchMemory.put(messageExtBatch.getStoreHostBytes(storeHostHolder));
                // 13 RECONSUMETIMES
                this.msgBatchMemory.putInt(messageExtBatch.getReconsumeTimes());
                // 14 Prepared Transaction Offset, batch does not support transaction
                this.msgBatchMemory.putLong(0);
                // 15 BODY
                this.msgBatchMemory.putInt(bodyLen);
                if (bodyLen > 0)
                    this.msgBatchMemory.put(messagesByteBuff.array(), bodyPos, bodyLen);
                // 16 TOPIC
                this.msgBatchMemory.put((byte) topicLength);
                this.msgBatchMemory.put(topicData);
                // 17 PROPERTIES
                this.msgBatchMemory.putShort(propertiesLen);
                if (propertiesLen > 0)
                    this.msgBatchMemory.put(messagesByteBuff.array(), propertiesPos, propertiesLen);
            }
            msgBatchMemory.flip();
            return msgBatchMemory;
        }

        private void resetByteBuffer(final ByteBuffer byteBuffer, final int limit) {
            byteBuffer.flip();
            byteBuffer.limit(limit);
        }

    }
}<|MERGE_RESOLUTION|>--- conflicted
+++ resolved
@@ -49,18 +49,12 @@
     public final static int MESSAGE_MAGIC_CODE = -626843481;
     protected static final InternalLogger log = InternalLoggerFactory.getLogger(LoggerName.STORE_LOGGER_NAME);
     // End of file empty MAGIC CODE cbd43194
-<<<<<<< HEAD
-    private final static int BLANK_MAGIC_CODE = -875286124;
+    protected final static int BLANK_MAGIC_CODE = -875286124;
     /**
      * MappedFile的管理容器
      */
-    private final MappedFileQueue mappedFileQueue;
-    private final DefaultMessageStore defaultMessageStore;
-=======
-    protected final static int BLANK_MAGIC_CODE = -875286124;
     protected final MappedFileQueue mappedFileQueue;
     protected final DefaultMessageStore defaultMessageStore;
->>>>>>> d1b4e47c
     private final FlushCommitLogService flushCommitLogService;
 
     //If TransientStorePool enabled, we must flush message to FileChannel at fixed periods
@@ -1411,28 +1405,15 @@
             this.msgStoreItemMemory.putInt(msgInner.getSysFlag());
             // 9 BORNTIMESTAMP 消息生产者调用消息发送API的时间戳,8字节
             this.msgStoreItemMemory.putLong(msgInner.getBornTimestamp());
-<<<<<<< HEAD
             // 10 BORNHOST 消息发送者IP, 端口 8字节
-            this.resetByteBuffer(hostHolder, 8);
-            this.msgStoreItemMemory.put(msgInner.getBornHostBytes(hostHolder));
+            this.resetByteBuffer(bornHostHolder, bornHostLength);
+            this.msgStoreItemMemory.put(msgInner.getBornHostBytes(bornHostHolder));
             // 11 STORETIMESTAMP 消息存储时间戳 8字节
             this.msgStoreItemMemory.putLong(msgInner.getStoreTimestamp());
             // 12 STOREHOSTADDRESS Broker服务器IP+端口,8字节
-            this.resetByteBuffer(hostHolder, 8);
-            this.msgStoreItemMemory.put(msgInner.getStoreHostBytes(hostHolder));
-            //this.msgBatchMemory.put(msgInner.getStoreHostBytes());
-            // 13 RECONSUMETIMES 消息重试次数，4字节
-=======
-            // 10 BORNHOST
-            this.resetByteBuffer(bornHostHolder, bornHostLength);
-            this.msgStoreItemMemory.put(msgInner.getBornHostBytes(bornHostHolder));
-            // 11 STORETIMESTAMP
-            this.msgStoreItemMemory.putLong(msgInner.getStoreTimestamp());
-            // 12 STOREHOSTADDRESS
             this.resetByteBuffer(storeHostHolder, storeHostLength);
             this.msgStoreItemMemory.put(msgInner.getStoreHostBytes(storeHostHolder));
-            // 13 RECONSUMETIMES
->>>>>>> d1b4e47c
+            // 13 RECONSUMETIMES 消息重试次数，4字节
             this.msgStoreItemMemory.putInt(msgInner.getReconsumeTimes());
             // 14 Prepared Transaction Offset ,8字节
             this.msgStoreItemMemory.putLong(msgInner.getPreparedTransactionOffset());
