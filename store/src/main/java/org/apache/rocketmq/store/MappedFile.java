--- conflicted
+++ resolved
@@ -66,13 +66,9 @@
      * 当前该文件的写指针
      */
     protected final AtomicInteger wrotePosition = new AtomicInteger(0);
-<<<<<<< HEAD
-
     /**
      * 当前文件的提交指针
      */
-=======
->>>>>>> d1b4e47c
     protected final AtomicInteger committedPosition = new AtomicInteger(0);
 
     /**
