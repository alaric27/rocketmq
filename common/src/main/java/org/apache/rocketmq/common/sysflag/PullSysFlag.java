/*
 * Licensed to the Apache Software Foundation (ASF) under one or more
 * contributor license agreements.  See the NOTICE file distributed with
 * this work for additional information regarding copyright ownership.
 * The ASF licenses this file to You under the Apache License, Version 2.0
 * (the "License"); you may not use this file except in compliance with
 * the License.  You may obtain a copy of the License at
 *
 *     http://www.apache.org/licenses/LICENSE-2.0
 *
 * Unless required by applicable law or agreed to in writing, software
 * distributed under the License is distributed on an "AS IS" BASIS,
 * WITHOUT WARRANTIES OR CONDITIONS OF ANY KIND, either express or implied.
 * See the License for the specific language governing permissions and
 * limitations under the License.
 */
package org.apache.rocketmq.common.sysflag;

public class PullSysFlag {
<<<<<<< HEAD
    /**
     * 消费进度
     */
    private final static int FLAG_COMMIT_OFFSET = 0x1 << 0;
    /**
     * 消息拉取是否支持挂起
     */
=======
    private final static int FLAG_COMMIT_OFFSET = 0x1;
>>>>>>> d1b4e47c
    private final static int FLAG_SUSPEND = 0x1 << 1;
    /**
     * 消息过滤机制为表达式过滤模式
     */
    private final static int FLAG_SUBSCRIPTION = 0x1 << 2;
    /**
     * 消息过滤机制为类过滤模式
     */
    private final static int FLAG_CLASS_FILTER = 0x1 << 3;

    public static int buildSysFlag(final boolean commitOffset, final boolean suspend,
        final boolean subscription, final boolean classFilter) {
        int flag = 0;

        if (commitOffset) {
            flag |= FLAG_COMMIT_OFFSET;
        }

        if (suspend) {
            flag |= FLAG_SUSPEND;
        }

        if (subscription) {
            flag |= FLAG_SUBSCRIPTION;
        }

        if (classFilter) {
            flag |= FLAG_CLASS_FILTER;
        }

        return flag;
    }

    public static int clearCommitOffsetFlag(final int sysFlag) {
        return sysFlag & (~FLAG_COMMIT_OFFSET);
    }

    public static boolean hasCommitOffsetFlag(final int sysFlag) {
        return (sysFlag & FLAG_COMMIT_OFFSET) == FLAG_COMMIT_OFFSET;
    }

    public static boolean hasSuspendFlag(final int sysFlag) {
        return (sysFlag & FLAG_SUSPEND) == FLAG_SUSPEND;
    }

    public static boolean hasSubscriptionFlag(final int sysFlag) {
        return (sysFlag & FLAG_SUBSCRIPTION) == FLAG_SUBSCRIPTION;
    }

    public static boolean hasClassFilterFlag(final int sysFlag) {
        return (sysFlag & FLAG_CLASS_FILTER) == FLAG_CLASS_FILTER;
    }
}<|MERGE_RESOLUTION|>--- conflicted
+++ resolved
@@ -17,17 +17,13 @@
 package org.apache.rocketmq.common.sysflag;
 
 public class PullSysFlag {
-<<<<<<< HEAD
     /**
      * 消费进度
      */
-    private final static int FLAG_COMMIT_OFFSET = 0x1 << 0;
+    private final static int FLAG_COMMIT_OFFSET = 0x1;
     /**
      * 消息拉取是否支持挂起
      */
-=======
-    private final static int FLAG_COMMIT_OFFSET = 0x1;
->>>>>>> d1b4e47c
     private final static int FLAG_SUSPEND = 0x1 << 1;
     /**
      * 消息过滤机制为表达式过滤模式
